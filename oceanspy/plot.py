--- conflicted
+++ resolved
@@ -917,14 +917,6 @@
 
     # Pop from kwargs
     ax = kwargs.pop("ax", None)
-<<<<<<< HEAD
-    col = kwargs.pop("col", None)
-    col_wrap = kwargs.pop("col_wrap", None)
-    subplot_kws = kwargs.pop("subplot_kws", None)
-    transform = kwargs.pop("transform", None)
-
-=======
->>>>>>> 263c4b65
     #  add here parameters to make 4x4 plot of faces
     if regrid == 0:
         face_to_axis = {
@@ -989,11 +981,7 @@
         # Plot
         args = {"x": X_name, "y": Y_name, **kwargs}
         plotfunc = eval("_xr.plot." + plotType)
-<<<<<<< HEAD
-        p = plotfunc(da, **args)
-=======
         plotfunc(da, **args)
->>>>>>> 263c4b65
     return fig, axes
 
 
