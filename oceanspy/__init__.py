--- conflicted
+++ resolved
@@ -3,27 +3,16 @@
 __version__ = "0.1.0"
 
 from ._oceandataset import OceanDataset  # noqa: F401
-<<<<<<< HEAD
-from . import (
-    open_oceandataset,
-    subsample,
-    compute,  # noqa: F401
-=======
 from . import (  # noqa: F401
     open_oceandataset,
     subsample,
     compute,
->>>>>>> f260d144
     plot,
     animate,
     utils,
     _ospy_utils,
 )
-<<<<<<< HEAD
-import numpy as _np  # noqa: F401
-=======
 import numpy as _np
->>>>>>> f260d144
 
 DEFAULT_PARAMETERS = {
     "rSphere": 6.371e3,
@@ -52,11 +41,8 @@
     "dTempFrz_dS": "Freezing temp. of sea water (intercept)",
 }
 
-<<<<<<< HEAD
 OCEANSPY_AXES = ["X", "Y", "Z", "face", "time", "mooring", "station"]
-=======
-OCEANSPY_AXES = ["X", "Y", "Z", "time", "mooring", "station"]
->>>>>>> f260d144
+
 
 AVAILABLE_PARAMETERS = {"eq_state": ["jmd95", "mdjwf"]}
 
@@ -84,9 +70,6 @@
     "EGshelfSJsec500m_6H_NONhydro",
     "Arctic_Control",
     "KangerFjord",
-<<<<<<< HEAD
     "LLC4320",
-    "ECCO"
-=======
->>>>>>> f260d144
+    "ECCO",
 ]