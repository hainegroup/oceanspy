--- conflicted
+++ resolved
@@ -12,11 +12,7 @@
     utils,
     _ospy_utils,
 )
-<<<<<<< HEAD
-import numpy as _np  # noqa: F401
-=======
 import numpy as _np
->>>>>>> 263c4b65
 
 DEFAULT_PARAMETERS = {
     "rSphere": 6.371e3,
@@ -47,22 +43,6 @@
 
 OCEANSPY_AXES = ["X", "Y", "Z", "face", "time", "mooring", "station"]
 
-<<<<<<< HEAD
-AVAILABLE_PARAMETERS = {"eq_state": ["jmd95", "mdjwf"]}
-
-TYPE_PARAMETERS = {
-    "rSphere": (type(None), _np.ScalarType),
-    "eq_state": (str),
-    "rho0": (_np.ScalarType),
-    "g": (_np.ScalarType),
-    "eps_nh": (_np.ScalarType),
-    "omega": (_np.ScalarType),
-    "c_p": (_np.ScalarType),
-    "tempFrz0": (_np.ScalarType),
-    "dTempFrz_dS": (_np.ScalarType),
-}
-
-=======
 
 AVAILABLE_PARAMETERS = {"eq_state": ["jmd95", "mdjwf"]}
 
@@ -78,7 +58,6 @@
     "dTempFrz_dS": (_np.ScalarType),
 }
 
->>>>>>> 263c4b65
 SCISERVER_DATASETS = [
     "get_started",
     "EGshelfIIseas2km_ASR_full",
