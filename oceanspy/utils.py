--- conflicted
+++ resolved
@@ -256,11 +256,7 @@
     if delta is None:
         coefs = _np.linspace(0, 1, 2)
     else:
-<<<<<<< HEAD
-        coefs = _np.linspace(0, 1, round(dist_tot / delta))
-=======
         coefs = _np.linspace(0, 1, int(round(dist_tot / delta)))
->>>>>>> f260d144
     xs = x1 + coefs * (x2 - x1)
     ys = y1 + coefs * (y2 - y1)
     dists = coefs * dist_tot
@@ -543,8 +539,6 @@
 
     return rho
 
-
-<<<<<<< HEAD
 def static_pressure(Z):
     """
     Returns the static pressure given depth.
@@ -555,9 +549,6 @@
     P = 10 * P  # decibars
     return P
 
-
-=======
->>>>>>> f260d144
 def Coriolis_parameter(Y, omega=7.2921e-5):
     """
     Compute Coriolis parameter (both vertical and horizontal components).
