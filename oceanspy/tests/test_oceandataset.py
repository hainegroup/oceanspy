--- conflicted
+++ resolved
@@ -29,13 +29,8 @@
 
 # Grid only wihtout time_midp
 ds = clean_od.dataset
-<<<<<<< HEAD
-ds = ds.drop(ds.data_vars)
-ds = ds.drop(["Y", "time_midp"])
-=======
 ds = ds.drop_vars(ds.data_vars)
 ds = ds.drop_vars(["Y", "time_midp"])
->>>>>>> f260d144
 aliases = {dim: dim + "_alias" for dim in ds.dims}
 ds_aliases = ds.rename(aliases)
 nomidp_od = OceanDataset(ds)
@@ -397,11 +392,7 @@
     path = "test_path"
 
     od.to_netcdf(path=path + ".nc", compute=compute)
-<<<<<<< HEAD
-    new_od = open_oceandataset.from_netcdf(path + ".nc")
-=======
     open_oceandataset.from_netcdf(path + ".nc")
->>>>>>> f260d144
     os.remove(path + ".nc")
 
     od.to_zarr(path=path, compute=compute)
