--- conflicted
+++ resolved
@@ -336,11 +336,7 @@
 def test_ver_sec(od_in, varName, contourName):
     plt.close()
     if "mooring_dist" in od_in.dataset.variables:
-<<<<<<< HEAD
-        ds = od_in.dataset.drop("mooring_dist")
-=======
         ds = od_in.dataset.drop_vars("mooring_dist")
->>>>>>> f260d144
         od_in = OceanDataset(ds)
         contour_kwargs = {"levels": 10}
         clabel_kwargs = {"fontsize": 10}
