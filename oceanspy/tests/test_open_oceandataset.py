# Import modules
import pytest
import subprocess
import numpy as np
import yaml
import urllib

# Import oceanspy
from oceanspy.open_oceandataset import from_netcdf, from_catalog, _find_entries

# SCISERVER DATASETS
url = (
<<<<<<< HEAD
    "https://raw.githubusercontent.com/malmans2/oceanspy/"
=======
    "https://raw.githubusercontent.com/hainegroup/oceanspy/"
>>>>>>> f260d144
    "master/sciserver_catalogs/datasets_list.yaml"
)
f = urllib.request.urlopen(url)
SCISERVER_DATASETS = yaml.safe_load(f)["datasets"]["sciserver"]

# Directory
Datadir = "./oceanspy/tests/Data/"

# Urls catalogs
xmitgcm_url = "{}catalog_xmitgcm.yaml".format(Datadir)
xarray_url = "{}catalog_xarray.yaml".format(Datadir)


# Test SciServer
@pytest.mark.parametrize("names", [SCISERVER_DATASETS])
def test_find_entries(names):
    for name in names:
        _find_entries(name, None)


@pytest.mark.parametrize(
    "name, catalog_url",
    [
        ("xmitgcm_iters", xmitgcm_url),
        ("xmitgcm_no_iters", xmitgcm_url),
        ("xarray", xarray_url),
        ("error", xarray_url),
        ("grd_rect", xarray_url),
        ("grd_curv", xarray_url),
    ],
)
def test_opening_and_saving(name, catalog_url):
    if name == "error":
        # Open oceandataset
        with pytest.raises(ValueError):
            from_catalog(name, catalog_url)
    else:
        # Open oceandataset
        od1 = from_catalog(name, catalog_url)

        # Check dimensions
        if name != "xarray":
            dimsList = ["X", "Y", "Xp1", "Yp1"]
            assert set(dimsList).issubset(set(od1.dataset.dims))

            # Check coordinates
            coordsList = ["XC", "YC", "XG", "YG", "XU", "YU", "XV", "YV"]
            assert set(coordsList).issubset(set(od1.dataset.coords))

            # Check NaNs
            assert all(
                [not np.isnan(od1.dataset[coord].values).any() for coord in coordsList]
            )

        # Check shift
        if name == "xmitgcm_iters":
            sizes = od1.dataset.sizes
            assert sizes["time"] - sizes["time_midp"] == 1
            assert all(
                [
                    "time_midp" in od1.dataset[var].dims
                    for var in od1.dataset.data_vars
                    if "ave" in var
                ]
            )

        # Save to netcdf
        filename = "tmp.nc"
        od1.to_netcdf(filename)

        # Reopen
        from_netcdf(filename)

        # Clean up
        subprocess.call("rm -f " + filename, shell=True)<|MERGE_RESOLUTION|>--- conflicted
+++ resolved
@@ -10,11 +10,7 @@
 
 # SCISERVER DATASETS
 url = (
-<<<<<<< HEAD
-    "https://raw.githubusercontent.com/malmans2/oceanspy/"
-=======
     "https://raw.githubusercontent.com/hainegroup/oceanspy/"
->>>>>>> f260d144
     "master/sciserver_catalogs/datasets_list.yaml"
 )
 f = urllib.request.urlopen(url)
