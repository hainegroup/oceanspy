--- conflicted
+++ resolved
@@ -165,11 +165,7 @@
     vortName = aliases.pop("momVort3", None)
     ds = od.dataset
     if vortName is None:
-<<<<<<< HEAD
-        ds = ds.drop("momVort3")
-=======
         ds = ds.drop_vars("momVort3")
->>>>>>> f260d144
     else:
         ds = ds.drop_vars(vortName)
     od_in = ospy.OceanDataset(ds).set_aliases(aliases)
@@ -202,11 +198,7 @@
     vortName = aliases.pop("momVort3", None)
     ds = od.dataset
     if vortName is None:
-<<<<<<< HEAD
-        ds = ds.drop("momVort3")
-=======
         ds = ds.drop_vars("momVort3")
->>>>>>> f260d144
     else:
         ds = ds.drop_vars(vortName)
     od_in = ospy.OceanDataset(ds).set_aliases(aliases)
