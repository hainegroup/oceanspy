--- conflicted
+++ resolved
@@ -91,7 +91,7 @@
     ],
 )
 def test_viewer_to_range(coords, types, lon, lat):
-<<<<<<< HEAD
+
     if types is not None:
         if isinstance(coords, list):
             p = [{"type": types, "coordinates": list(coords)}]
@@ -103,15 +103,6 @@
     else:
         with pytest.raises(TypeError):
             viewer_to_range(coords)
-=======
-    if isinstance(coords, list):
-        p = [{"type": types, "coordinates": list(coords)}]
-    elif isinstance(coords, str):
-        p = coords
-    x, y = viewer_to_range(p)
-    assert x == lon
-    assert y == lat
->>>>>>> 15bbb74a
 
 
 X0 = _np.array([161, -161])  # track begins west, ends east
