"""
Subsample OceanDataset objects.
"""

# Instructions for developers:
# 1. All funcions must return a OceanDataset.
# 2. All functions must operate on private objects of an od (_ds, _grid),
#    and use OceanSpy reference names.
# 3. All functions should use the cutout_kwargs argument at the beginning.
# 4. Preserve original grid structure if possible.
# 5. Add new functions to _subsampleMethods
# 6. Add new functions to docs/api.rst

# Required dependencies (private)
import xarray as _xr
import pandas as _pd
import numpy as _np
import copy as _copy
import warnings as _warnings
import functools as _functools

# From OceanSpy (private)
from . import utils as _utils
from . import compute as _compute
from ._ospy_utils import (
    _check_instance,
    _check_range,
    _check_list_of_string,
    _check_native_grid,
    _check_part_position,
<<<<<<< HEAD
=======
    _rename_aliased,
>>>>>>> 263c4b65
)

# Recommended dependencies (private)
try:
    from geopy.distance import great_circle as _great_circle
except ImportError:  # pragma: no cover
    pass
try:
    import xesmf as _xe
except ImportError:  # pragma: no cover
    pass


def cutout(
    od,
    varList=None,
    YRange=None,
    XRange=None,
    add_Hbdr=False,
    mask_outside=False,
    ZRange=None,
    add_Vbdr=False,
    timeRange=None,
    timeFreq=None,
    sampMethod="snapshot",
    dropAxes=False,
):
    """
    Cutout the original dataset in space and time
    preserving the original grid structure.

    Parameters
    ----------
    od: OceanDataset
        oceandataset to subsample
    varList: 1D array_like, str, or None
        List of variables (strings).
    YRange: 1D array_like, scalar, or None
        Y axis limits (e.g., latitudes).
        If len(YRange)>2, max and min values are used.
    XRange: 1D array_like, scalar, or None
        X axis limits (e.g., longitudes).
        If len(XRange)>2, max and min values are used.
    add_Hbdr: bool, scal
        If scalar, add and subtract `add_Hbdr` to the the horizontal range.
        of the horizontal ranges.
        If True, automatically estimate add_Hbdr.
        If False, add_Hbdr is set to zero.
    mask_outside: bool
        If True, set all values in areas outside specified (Y,X)ranges to NaNs.
        (Useful for curvilinear grids).
    ZRange: 1D array_like, scalar, or None
        Z axis limits.
        If len(ZRange)>2, max and min values are used.
    add_Vbdr: bool, scal
        If scalar, add and subtract `add_Vbdr` to the the vertical range.
        If True, automatically estimate add_Vbdr.
        If False, add_Vbdr is set to zero.
    timeRange: 1D array_like, numpy.ScalarType, or None
        time axis limits.
        If len(timeRange)>2, max and min values are used.
    timeFreq: str or None
        Time frequency.
        Available optionts are pandas Offset Aliases (e.g., '6H'):
        http://pandas.pydata.org/pandas-docs/stable/timeseries.html#offset-aliases
    sampMethod: {'snapshot', 'mean'}
        Downsampling method (only if timeFreq is not None).
    dropAxes: 1D array_like, str, or bool
        List of axes to remove from Grid object.
        if one point only is in the range.
        If True, set dropAxes=od.grid_coords.
        If False, preserve original grid.

    Returns
    -------
    od: OceanDataset
        Subsampled oceandataset

    Notes
    -----
    If any of the horizontal ranges is not None,
    the horizontal dimensions of the cutout will have
    len(Xp1)>len(X) and len(Yp1)>len(Y)
    even if the original oceandataset had
    len(Xp1)==len(X) or len(Yp1)==len(Y).
    """

    # Checks
    unsupported_dims = ["mooring", "particle", "station"]
    check1 = XRange is not None or YRange is not None
    if check1 and any([dim in unsupported_dims for dim in od._ds.dims]):
        _warnings.warn(
            "\nHorizontal cutout not supported" "for moorings, surveys, and particles",
            stacklevel=2,
        )
        XRange = None
        YRange = None

    _check_instance(
        {
            "od": od,
            "add_Hbdr": add_Hbdr,
            "mask_outside": mask_outside,
            "timeFreq": timeFreq,
        },
        {
            "od": "oceanspy.OceanDataset",
            "add_Hbdr": "(float, int, bool)",
            "mask_outside": "bool",
            "timeFreq": ["type(None)", "str"],
        },
    )
    varList = _check_list_of_string(varList, "varList")
    YRange = _check_range(od, YRange, "YRange")
    XRange = _check_range(od, XRange, "XRange")
    ZRange = _check_range(od, ZRange, "ZRange")
    timeRange = _check_range(od, timeRange, "timeRange")
    sampMethod_list = ["snapshot", "mean"]

    if sampMethod not in sampMethod_list:
        raise ValueError(
            "`sampMethod` [{}] is not supported."
            "\nAvailable options: {}"
            "".format(sampMethod, sampMethod_list)
        )

    if not isinstance(dropAxes, bool):
        dropAxes = _check_list_of_string(dropAxes, "dropAxes")
        axes_warn = [axis for axis in dropAxes if axis not in od.grid_coords]
        if len(axes_warn) != 0:
            _warnings.warn(
                "\n{} are not axes of the oceandataset" "".format(axes_warn),
                stacklevel=2,
            )
            dropAxes = list(set(dropAxes) - set(axes_warn))
        dropAxes = {d: od.grid_coords[d] for d in dropAxes}
    elif dropAxes is True:
        dropAxes = od.grid_coords
        if YRange is None:
            dropAxes.pop("Y", None)
        if XRange is None:
            dropAxes.pop("X", None)
        if ZRange is None:
            dropAxes.pop("Z", None)
        if timeRange is None:
            dropAxes.pop("time", None)
    else:
        dropAxes = {}

    # Message
    print("Cutting out the oceandataset.")

    # Copy
    od = _copy.copy(od)

    # Unpack
    ds = od._ds
    periodic = od.grid_periodic
    fcon = od.face_connections

    # ---------------------------
    # Horizontal CUTOUT
    # ---------------------------
    if add_Hbdr is True:
        add_Hbdr = _np.mean(
            [
                _np.fabs(od._ds["XG"].max() - od._ds["XG"].min()),
                _np.fabs(od._ds["YG"].max() - od._ds["YG"].min()),
            ]
        )
        add_Hbdr = add_Hbdr / _np.mean([len(od._ds["X"]), len(od._ds["Y"])])
    elif add_Hbdr is False:
        add_Hbdr = 0

    if add_Vbdr is True:
        add_Vbdr = _np.fabs(od._ds["Zp1"].diff("Zp1")).max().values
    elif add_Vbdr is False:
        add_Vbdr = 0

    # Initialize horizontal mask
    if XRange is not None or YRange is not None:
        maskH = _xr.ones_like(ds["XG"])

        if YRange is not None:
            # Use arrays
            YRange = _np.asarray(
                [_np.min(YRange) - add_Hbdr, _np.max(YRange) + add_Hbdr]
            )
            YRange = YRange.astype(ds["YG"].dtype)

            # Get the closest
            for i, Y in enumerate(YRange):
                diff = _np.fabs(ds["YG"] - Y)
                YRange[i] = ds["YG"].where(diff == diff.min()).min().values
            maskH = maskH.where(
                _np.logical_and(ds["YG"] >= YRange[0], ds["YG"] <= YRange[-1]), 0
            )

        if XRange is not None:
            # Use arrays
            XRange = _np.asarray(
                [_np.min(XRange) - add_Hbdr, _np.max(XRange) + add_Hbdr]
            )
            XRange = XRange.astype(ds["XG"].dtype)

            # Get the closest
            for i, X in enumerate(XRange):
                diff = _np.fabs(ds["XG"] - X)
                XRange[i] = ds["XG"].where(diff == diff.min()).min().values
            maskH = maskH.where(
                _np.logical_and(ds["XG"] >= XRange[0], ds["XG"] <= XRange[-1]), 0
            )

        # Can't be all zeros
        if maskH.sum() == 0:
            raise ValueError("Zero grid points in the horizontal range")

        # Find horizontal indexes
<<<<<<< HEAD
        maskH["Yp1"].values = _np.arange(len(maskH["Yp1"]))
        maskH["Xp1"].values = _np.arange(len(maskH["Xp1"]))
=======
        maskH = maskH.assign_coords(
            Yp1=_np.arange(len(maskH["Yp1"])),
            Xp1=_np.arange(len(maskH["Xp1"]))
        )
>>>>>>> 263c4b65
        dmaskH = maskH.where(maskH, drop=True)
        dYp1 = dmaskH["Yp1"].values
        dXp1 = dmaskH["Xp1"].values
        iY = [_np.min(dYp1), _np.max(dYp1)]
        iX = [_np.min(dXp1), _np.max(dXp1)]
        maskH["Yp1"] = ds["Yp1"]
        maskH["Xp1"] = ds["Xp1"]

        # Original length
        lenY = len(ds["Yp1"])
        lenX = len(ds["Xp1"])

        # Indexis
        if iY[0] == iY[1]:
            if "Y" not in dropAxes:
                if iY[0] > 0:
                    iY[0] = iY[0] - 1
                else:
                    iY[1] = iY[1] + 1
        else:
            dropAxes.pop("Y", None)

        if iX[0] == iX[1]:
            if "X" not in dropAxes:
                if iX[0] > 0:
                    iX[0] = iX[0] - 1
                else:
                    iX[1] = iX[1] + 1
        else:
            dropAxes.pop("X", None)

        # Cutout
        if "face" in ds.dims:
            faces = dmaskH["face"].values
            ds = ds.isel(
<<<<<<< HEAD
                Yp1=slice(iY[0], iY[1] + 1), Xp1=slice(iX[0], iX[1] + 1), face=faces
            )
        else:
            ds = ds.isel(Yp1=slice(iY[0], iY[1] + 1), Xp1=slice(iX[0], iX[1] + 1))
=======
                Yp1=slice(iY[0], iY[1] + 1),
                Xp1=slice(iX[0], iX[1] + 1),
                face=faces
            )
        else:
            ds = ds.isel(
                Yp1=slice(iY[0], iY[1] + 1),
                Xp1=slice(iX[0], iX[1] + 1))
>>>>>>> 263c4b65

        Xcoords = od._grid.axes["X"].coords
        if "X" in dropAxes:
            if iX[0] == len(ds["X"]):
                iX[0] = iX[0] - 1
                iX[1] = iX[1] - 1
            ds = ds.isel(X=slice(iX[0], iX[1] + 1))
        elif ("outer" in Xcoords and Xcoords["outer"] == "Xp1") or (
            "left" in Xcoords and Xcoords["left"] == "Xp1"
        ):
            ds = ds.isel(X=slice(iX[0], iX[1]))
        elif "right" in Xcoords and Xcoords["right"] == "Xp1":
            ds = ds.isel(X=slice(iX[0] + 1, iX[1] + 1))

        Ycoords = od._grid.axes["Y"].coords
        if "Y" in dropAxes:
            if iY[0] == len(ds["Y"]):
                iY[0] = iY[0] - 1
                iY[1] = iY[1] - 1
            ds = ds.isel(Y=slice(iY[0], iY[1] + 1))
        elif ("outer" in Ycoords and Ycoords["outer"] == "Yp1") or (
            "left" in Ycoords and Ycoords["left"] == "Yp1"
        ):
            ds = ds.isel(Y=slice(iY[0], iY[1]))
        elif "right" in Ycoords and Ycoords["right"] == "Yp1":
            ds = ds.isel(Y=slice(iY[0] + 1, iY[1] + 1))

        # Cut axis can't be periodic
        if (len(ds["Yp1"]) < lenY or "Y" in dropAxes) and "Y" in periodic:
            periodic.remove("Y")
        if (len(ds["Xp1"]) < lenX or "X" in dropAxes) and "X" in periodic:
            periodic.remove("X")

    # ---------------------------
    # Vertical CUTOUT
    # ---------------------------
    # Initialize vertical mask
    maskV = _xr.ones_like(ds["Zp1"])

    if ZRange is not None:
        # Use arrays
        ZRange = _np.asarray([_np.min(ZRange) - add_Vbdr, _np.max(ZRange) + add_Vbdr])
        ZRange = ZRange.astype(ds["Zp1"].dtype)

        # Get the closest
        for i, Z in enumerate(ZRange):
            diff = _np.fabs(ds["Zp1"] - Z)
            ZRange[i] = ds["Zp1"].where(diff == diff.min()).min().values
        maskV = maskV.where(
            _np.logical_and(ds["Zp1"] >= ZRange[0], ds["Zp1"] <= ZRange[-1]), 0
        )

        # Find vertical indexes
<<<<<<< HEAD
        maskV["Zp1"].values = _np.arange(len(maskV["Zp1"]))
=======
        maskV = maskV.assign_coords(Zp1=_np.arange(len(maskV["Zp1"])))
>>>>>>> 263c4b65
        dmaskV = maskV.where(maskV, drop=True)
        dZp1 = dmaskV["Zp1"].values
        iZ = [_np.min(dZp1), _np.max(dZp1)]
        maskV["Zp1"] = ds["Zp1"]

        # Indexis
        if iZ[0] == iZ[1]:
            if "Z" not in dropAxes:
                if iZ[0] > 0:
                    iZ[0] = iZ[0] - 1
                else:
                    iZ[1] = iZ[1] + 1
        else:
            dropAxes.pop("Z", None)

        # Cutout
        ds = ds.isel(Zp1=slice(iZ[0], iZ[1] + 1))
        if "Z" in dropAxes:
            if iZ[0] == len(ds["Z"]):
                iZ[0] = iZ[0] - 1
                iZ[1] = iZ[1] - 1
            ds = ds.isel(Z=slice(iZ[0], iZ[1] + 1))
        else:
            ds = ds.isel(Z=slice(iZ[0], iZ[1]))

        if len(ds["Zp1"]) == 1:
            if "Zu" in ds.dims and len(ds["Zu"]) > 1:
                ds = ds.sel(Zu=ds["Zp1"].values, method="nearest")
            if "Zl" in ds.dims and len(ds["Zl"]) > 1:
                ds = ds.sel(Zl=ds["Zp1"].values, method="nearest")
        else:
            if "Zu" in ds.dims and len(ds["Zu"]) > 1:
                ds = ds.isel(Zu=slice(iZ[0], iZ[1]))
            if "Zl" in ds.dims and len(ds["Zl"]) > 1:
                ds = ds.isel(Zl=slice(iZ[0], iZ[1]))

    # ---------------------------
    # Time CUTOUT
    # ---------------------------
    # Initialize vertical mask
    maskT = _xr.ones_like(ds["time"]).astype("int")

    if timeRange is not None:

        # Use arrays
        timeRange = _np.asarray([_np.min(timeRange), _np.max(timeRange)]).astype(
            ds["time"].dtype
        )

        # Get the closest
        for i, time in enumerate(timeRange):
            if _np.issubdtype(ds["time"].dtype, _np.datetime64):
                diff = _np.fabs(ds["time"].astype("float64") - time.astype("float64"))
            else:
                diff = _np.fabs(ds["time"] - time)
<<<<<<< HEAD
            timeRange[i] = ds["time"].where(diff == diff.min()).min().values
=======
            timeRange[i] = ds["time"].where(diff == diff.min(), drop=True).min().values
>>>>>>> 263c4b65
        maskT = maskT.where(
            _np.logical_and(ds["time"] >= timeRange[0], ds["time"] <= timeRange[-1]), 0
        )

<<<<<<< HEAD
        # Find vertical indexes
        maskT["time"].values = _np.arange(len(maskT["time"]))
=======
        # Find time indexes
        maskT = maskT.assign_coords(time=_np.arange(len(maskT["time"])))
>>>>>>> 263c4b65
        dmaskT = maskT.where(maskT, drop=True)
        dtime = dmaskT["time"].values
        iT = [min(dtime), max(dtime)]
        maskT["time"] = ds["time"]

        # Indexis
        if iT[0] == iT[1]:
            if "time" not in dropAxes:
                if iT[0] > 0:
                    iT[0] = iT[0] - 1
                else:
                    iT[1] = iT[1] + 1
        else:
            dropAxes.pop("time", None)

        # Cutout
        ds = ds.isel(time=slice(iT[0], iT[1] + 1))
        if "time_midp" in ds.dims:
            if "time" in dropAxes:
                if iT[0] == len(ds["time_midp"]):
                    iT[0] = iT[0] - 1
                    iT[1] = iT[1] - 1
                ds = ds.isel(time_midp=slice(iT[0], iT[1] + 1))
            else:
                ds = ds.isel(time_midp=slice(iT[0], iT[1]))

    # ---------------------------
    # Horizontal MASK
    # ---------------------------

    if mask_outside and (YRange is not None or XRange is not None):
        if YRange is not None:
            minY = YRange[0]
            maxY = YRange[1]
        else:
            minY = ds["YG"].min().values
            maxY = ds["YG"].max().values
        if XRange is not None:
            minX = XRange[0]
            maxX = XRange[1]
        else:
            minX = ds["XG"].min().values
            maxX = ds["XG"].max().values

        maskC = _xr.where(
            _np.logical_and(
                _np.logical_and(ds["YC"] >= minY, ds["YC"] <= maxY),
                _np.logical_and(ds["XC"] >= minX, ds["XC"] <= maxX),
            ),
            1,
            0,
        ).persist()
        maskG = _xr.where(
            _np.logical_and(
                _np.logical_and(ds["YG"] >= minY, ds["YG"] <= maxY),
                _np.logical_and(ds["XG"] >= minX, ds["XG"] <= maxX),
            ),
            1,
            0,
        ).persist()

        if "face" not in ds.dims:
            maskU = _xr.where(
                _np.logical_and(
                    _np.logical_and(ds["YU"] >= minY, ds["YU"] <= maxY),
                    _np.logical_and(ds["XU"] >= minX, ds["XU"] <= maxX),
                ),
                1,
                0,
            ).persist()
            maskV = _xr.where(
                _np.logical_and(
                    _np.logical_and(ds["YV"] >= minY, ds["YV"] <= maxY),
                    _np.logical_and(ds["XV"] >= minX, ds["XV"] <= maxX),
                ),
                1,
                0,
            ).persist()

        for var in ds.data_vars:
            if set(["X", "Y"]).issubset(ds[var].dims):
                ds[var] = ds[var].where(maskC, drop=True)
            elif set(["Xp1", "Yp1"]).issubset(ds[var].dims):
                ds[var] = ds[var].where(maskG, drop=True)
            elif set(["Xp1", "Y"]).issubset(ds[var].dims):
                ds[var] = ds[var].where(maskU, drop=True)
            elif set(["X", "Yp1"]).issubset(ds[var].dims):
                ds[var] = ds[var].where(maskV, drop=True)

    # ---------------------------
    # TIME RESAMPLING
    # ---------------------------
    # Resample in time
    if timeFreq:

        # Infer original frequency
        inFreq = _pd.infer_freq(ds.time.values)
        if timeFreq[0].isdigit() and not inFreq[0].isdigit():
            inFreq = "1" + inFreq

        # Same frequency: Skip
        if timeFreq == inFreq:
            _warnings.warn(
                "\nInput time freq:"
                "[{}] = Output time frequency: [{}]:"
                "\nSkip time resampling."
                "".format(inFreq, timeFreq),
                stacklevel=2,
            )

        else:

            # Remove time_midp and warn
            vars2drop = [var for var in ds.variables if "time_midp" in ds[var].dims]
            if vars2drop:
                _warnings.warn(
                    "\nTime resampling drops variables"
                    " on `time_midp` dimension."
                    "\nDropped variables: {}."
                    "".format(vars2drop),
                    stacklevel=2,
                )
<<<<<<< HEAD
                ds = ds.drop(vars2drop)
=======
                ds = ds.drop_vars(vars2drop)
>>>>>>> 263c4b65

            # Snapshot
            if sampMethod == "snapshot":
                # Find new times
                time2sel = ds["time"].resample(time=timeFreq).first()
                newtime = ds["time"].sel(time=time2sel)

                # Use slice when possible
                inds = [
                    i for i, t in enumerate(ds["time"].values) if t in newtime.values
                ]
                inds_diff = _np.diff(inds)
                if all(inds_diff == inds_diff[0]):
                    ds = ds.isel(time=slice(inds[0], inds[-1] + 1, inds_diff[0]))
                else:
                    attrs = ds.attrs
                    ds = _xr.concat(
                        [ds.sel(time=time) for i, time in enumerate(newtime)],
                        dim="time",
                    )
                    ds.attrs = attrs

            else:
                # Mean
                # Separate time and timeless
                attrs = ds.attrs
<<<<<<< HEAD
                ds_dims = ds.drop([var for var in ds.variables if var not in ds.dims])
                ds_time = ds.drop(
                    [var for var in ds.variables if "time" not in ds[var].dims]
                )
                ds_timeless = ds.drop(
=======
                ds_dims = ds.drop_vars(
                    [var for var in ds.variables if var not in ds.dims]
                )
                ds_time = ds.drop_vars(
                    [var for var in ds.variables if "time" not in ds[var].dims]
                )
                ds_timeless = ds.drop_vars(
>>>>>>> 263c4b65
                    [var for var in ds.variables if "time" in ds[var].dims]
                )

                # Resample
                ds_time = ds_time.resample(time=timeFreq).mean("time")

                # Add all dimensions to ds, and fix attributes
                for dim in ds_time.dims:
                    if dim == "time":
                        ds_time[dim].attrs = ds_dims[dim].attrs
                    else:
                        ds_time[dim] = ds_dims[dim]

                # Merge
                ds = _xr.merge([ds_time, ds_timeless])
                ds.attrs = attrs

    # Update oceandataset
    od._ds = ds

    # Add time midp
    if timeFreq and "time" not in dropAxes:
        od = od.set_grid_coords(
            {**od.grid_coords, "time": {"time": -0.5}}, add_midp=True, overwrite=True
        )

    # Drop axes
    grid_coords = od.grid_coords
    for coord in list(grid_coords):
        if coord in dropAxes:
            grid_coords.pop(coord, None)
    od = od.set_grid_coords(grid_coords, overwrite=True)

    # Cut axis can't be periodic
    od = od.set_grid_periodic(periodic)

    # Update face connections (grid topology)
    # new grid topology
    if fcon is not None:
        # need to remove all grid topology
        ds.attrs.pop("OceanSpy_face_connections")
        ds["cface"] = _xr.Variable(("cface"), _np.arange(ds.dims["face"]))
        ds = ds.reset_index("face")
        ds = ds.set_index(face="cface")
        ds = ds.rename({"face_": "oface"})
        ds.face.attrs["standard_name"] = "cutout face index"
        ds.oface.attrs["standard_name"] = "original (native) face index"
        # update again ocean dataset
        od._ds = ds
        # set new face_connections given faces

        def face_con_map(_ofaces, _faces, _fcon):
            ntuple1, ntuple2 = None, None
            _ncon = {}
            for fc in _faces:
                of = _ofaces[fc]
                _ncon[fc] = {"X": {}, "Y": {}}
                for dim in ["X", "Y"]:
                    tuple1, tuple2 = _fcon["face"][of][dim]
                    if tuple1 is None:
                        tuple1 = (None, None)
                    elif tuple2 is None:
                        tuple2 = (None, None)
                    _mfaces = [k for k in _ofaces if k != of]
                    for mf in _mfaces:
                        if mf == tuple1[0]:
                            ii = _np.where(_ofaces == mf)[0][0]
                            ntuple1 = (_faces[ii], tuple1[1], tuple1[2])
                            _ncon[fc][dim] = (ntuple1, ntuple2)
                        elif mf == tuple2[0]:
                            ii = _np.where(_ofaces == mf)[0][0]
                            ntuple2 = (_faces[ii], tuple2[1], tuple2[2])
                            _ncon[fc][dim] = (ntuple1, ntuple2)
                    ntuple1, ntuple2 = None, None
                    if len(_ncon[fc][dim]) == 0:
                        _ncon[fc].pop(dim)
            _new_con = {"face": {}}
            _new_con["face"] = _ncon
            return _new_con

        _face_con = face_con_map(ds.oface.values, ds.face.values, fcon)
        od._ds.attrs["OceanSpy_face_connections"] = _face_con
        od = od.set_face_connections(**{"face_connections": _face_con})
        od._ds.attrs["OceanSpy_description"] = "Cutout of LLC4320 simulation"

    # Drop variables
    if varList is not None:
        # Make sure it's a list
        varList = list(varList)
        varList = _rename_aliased(od, varList)

        # Compute missing variables
        od = _compute._add_missing_variables(od, varList)

        # Drop useless
<<<<<<< HEAD
        od._ds = od._ds.drop([v for v in od._ds.data_vars if v not in varList])
=======
        od._ds = od._ds.drop_vars([v for v in od._ds.data_vars if v not in varList])
>>>>>>> 263c4b65

    return od


def mooring_array(od, Ymoor, Xmoor, **kwargs):
    """
    Extract a mooring array section following the grid.
    Trajectories are great circle paths if coordinates are spherical.

    Parameters
    ----------
    od: OceanDataset
        od that will be subsampled.
    Ymoor: 1D array_like, scalar
        Y coordinates of moorings.
    Xmoor: 1D array_like, scalar
        X coordinates of moorings.
    **kwargs:
        Keyword arguments for :py:func:`oceanspy.subsample.cutout`.

    Returns
    -------
    od: OceanDataset
        Subsampled oceandataset.
    """

    # Check
    _check_native_grid(od, "mooring_array")

    # Convert variables to numpy arrays and make some check
    Ymoor = _check_range(od, Ymoor, "Ymoor")
    Xmoor = _check_range(od, Xmoor, "Xmoor")

    # Cutout
    if "YRange" not in kwargs:
        kwargs["YRange"] = Ymoor
    if "XRange" not in kwargs:
        kwargs["XRange"] = Xmoor
    if "add_Hbdr" not in kwargs:
        kwargs["add_Hbdr"] = True
    od = od.subsample.cutout(**kwargs)

    # Message
    print("Extracting mooring array.")

    # Unpack ds
    ds = od._ds

    # Useful variables
    YC = od._ds["YC"]
    XC = od._ds["XC"]
    R = od.parameters["rSphere"]
    shape = XC.shape
    Yindex = XC.dims.index("Y")
    Xindex = XC.dims.index("X")

    # Convert to cartesian if spherical
    if R is not None:
        x, y, z = _utils.spherical2cartesian(Y=Ymoor, X=Xmoor, R=R)
    else:
        x = Xmoor
        y = Ymoor
        z = _np.zeros(Ymoor.shape)

    # Create tree
    tree = od.create_tree(grid_pos="C")

    # Indexes of nearest grid points
    _, indexes = tree.query(_np.column_stack((x, y, z)))
    indexes = _np.unravel_index(indexes, shape)
    iY = _np.ndarray.tolist(indexes[Yindex])
    iX = _np.ndarray.tolist(indexes[Xindex])

    # Remove duplicates
    diff_iY = _np.diff(iY)
    diff_iX = _np.diff(iX)
    to_rem = []
    for k, (diY, diX) in enumerate(zip(diff_iY, diff_iX)):
        if diY == 0 and diX == 0:
            to_rem = to_rem + [k]
    iY = _np.asarray([i for j, i in enumerate(iY) if j not in to_rem])
    iX = _np.asarray([i for j, i in enumerate(iX) if j not in to_rem])

    # Nearest coordinates
    near_Y = YC.isel(
        Y=_xr.DataArray(iY, dims=("tmp")), X=_xr.DataArray(iX, dims=("tmp"))
    ).values
    near_X = XC.isel(
        Y=_xr.DataArray(iY, dims=("tmp")), X=_xr.DataArray(iX, dims=("tmp"))
    ).values

    # Steps
    diff_iY = _np.fabs(_np.diff(iY))
    diff_iX = _np.fabs(_np.diff(iX))

    # Loop until all steps are 1
    while any(diff_iY + diff_iX != 1):

        # Find where need to add grid points
        k = _np.argwhere(diff_iY + diff_iX != 1)[0][0]
        lat0 = near_Y[k]
        lon0 = near_X[k]
        lat1 = near_Y[k + 1]
        lon1 = near_X[k + 1]

        # Find grid point in the middle
        if R is not None:
            # SPHERICAL: follow great circle path
            dist = _great_circle((lat0, lon0), (lat1, lon1), radius=R).km

            # Divide dist by 2.1 to make sure that returns 3 points
            dist = dist / 2.1
            this_Y, this_X, this_dists = _utils.great_circle_path(
                lat0, lon0, lat1, lon1, dist
            )

            # Cartesian coordinate of point in the middle
            x, y, z = _utils.spherical2cartesian(this_Y[1], this_X[1], R)
        else:
            # CARTESIAN: take the average
            x = (lon0 + lon1) / 2
            y = (lat0 + lat1) / 2
            z = 0

        # Indexes of 3 nearest grid point
        _, indexes = tree.query(_np.column_stack((x, y, z)), k=3)
        indexes = _np.unravel_index(indexes, shape)
        new_iY = _np.ndarray.tolist(indexes[Yindex])[0]
        new_iX = _np.ndarray.tolist(indexes[Xindex])[0]

        # Extract just one point
        to_rem = []
        for i, (this_iY, this_iX) in enumerate(zip(new_iY, new_iX)):
            check1 = this_iY == iY[k] and this_iX == iX[k]
            check2 = this_iY == iY[k + 1] and this_iX == iX[k + 1]
            if check1 or check2:
                to_rem = to_rem + [i]
        new_iY = _np.asarray([i for j, i in enumerate(new_iY) if j not in to_rem])[0]
        new_iX = _np.asarray([i for j, i in enumerate(new_iX) if j not in to_rem])[0]

        # Extract new lat and lon
        new_lat = YC.isel(Y=new_iY, X=new_iX).values
        new_lon = XC.isel(Y=new_iY, X=new_iX).values

        # Insert
        near_Y = _np.insert(near_Y, k + 1, new_lat)
        near_X = _np.insert(near_X, k + 1, new_lon)
        iY = _np.insert(iY, k + 1, new_iY)
        iX = _np.insert(iX, k + 1, new_iX)

        # Steps
        diff_iY = _np.fabs(_np.diff(iY))
        diff_iX = _np.fabs(_np.diff(iX))

    # New dimensions
    mooring = _xr.DataArray(
        _np.arange(len(iX)),
        dims=("mooring"),
        attrs={"long_name": "index of mooring", "units": "none"},
    )
    y = _xr.DataArray(
        _np.arange(1),
        dims=("y"),
        attrs={"long_name": "j-index of cell center", "units": "none"},
    )
    x = _xr.DataArray(
        _np.arange(1),
        dims=("x"),
        attrs={"long_name": "i-index of cell corner", "units": "none"},
    )
    yp1 = _xr.DataArray(
        _np.arange(2),
        dims=("yp1"),
        attrs={"long_name": "j-index of cell center", "units": "none"},
    )
    xp1 = _xr.DataArray(
        _np.arange(2),
        dims=("xp1"),
        attrs={"long_name": "i-index of cell corner", "units": "none"},
    )

    # Transform indexes in DataArray
    iy = _xr.DataArray(
        _np.reshape(iY, (len(mooring), len(y))),
        coords={"mooring": mooring, "y": y},
        dims=("mooring", "y"),
    )
    ix = _xr.DataArray(
        _np.reshape(iX, (len(mooring), len(x))),
        coords={"mooring": mooring, "x": x},
        dims=("mooring", "x"),
    )
    iyp1 = _xr.DataArray(
        _np.stack((iY, iY + 1), 1),
        coords={"mooring": mooring, "yp1": yp1},
        dims=("mooring", "yp1"),
    )
    ixp1 = _xr.DataArray(
        _np.stack((iX, iX + 1), 1),
        coords={"mooring": mooring, "xp1": xp1},
        dims=("mooring", "xp1"),
    )

    # Initialize new dataset
    new_ds = _xr.Dataset(
        {
            "mooring": mooring,
            "Y": y.rename(y="Y"),
            "Yp1": yp1.rename(yp1="Yp1"),
            "X": x.rename(x="X"),
            "Xp1": xp1.rename(xp1="Xp1"),
        },
        attrs=ds.attrs,
    )

    # Loop and take out (looping is faster than apply to the whole dataset)
    all_vars = {var: new_ds[var] for var in new_ds}
    for var in ds.variables:
        if var in ["X", "Y", "Xp1", "Yp1"]:
            da = new_ds[var]
            da.attrs.update(
                {
                    attr: ds[var].attrs[attr]
                    for attr in ds[var].attrs
                    if attr not in ["units", "long_name"]
                }
            )
            continue
        elif not any(dim in ds[var].dims for dim in ["X", "Y", "Xp1", "Yp1"]):
            da = ds[var]
        else:
            for this_dims in [["Y", "X"], ["Yp1", "Xp1"], ["Y", "Xp1"], ["Yp1", "X"]]:
                if set(this_dims).issubset(ds[var].dims):
                    da = ds[var].isel(
                        {
                            dim: eval(
                                "i" + dim.lower(),
                                {},
                                {"iy": iy, "ix": ix, "iyp1": iyp1, "ixp1": ixp1},
                            )
                            for dim in this_dims
                        }
                    )
<<<<<<< HEAD
                    da = da.drop(this_dims).rename(
=======
                    da = da.drop_vars(this_dims).rename(
>>>>>>> 263c4b65
                        {dim.lower(): dim for dim in this_dims}
                    )

        # Add to dictionary
        all_vars = {**all_vars, **{var: da}}

    new_ds = _xr.Dataset(all_vars)

    # Merge removes the attributes: put them back!
    new_ds.attrs = ds.attrs

    # Add distance
    dists = _np.zeros(near_Y.shape)
    for i in range(1, len(dists)):
        coord1 = (near_Y[i - 1], near_X[i - 1])
        coord2 = (near_Y[i], near_X[i])

        if R is not None:
            # SPHERICAL
            dists[i] = _great_circle(coord1, coord2, radius=R).km
        else:
            # CARTESIAN
            dists[i] = _np.sqrt(
                (coord2[0] - coord1[0]) ** 2 + (coord2[1] - coord1[1]) ** 2
            )

    dists = _np.cumsum(dists)
    distance = _xr.DataArray(
        dists,
        coords={"mooring": mooring},
        dims=("mooring"),
        attrs={"long_name": "Distance from first mooring"},
    )

    if R is not None:
        # SPHERICAL
        distance.attrs["units"] = "km"
    else:
        # CARTESIAN
        if "units" in XC.attrs:
            distance.attrs["units"] = XC.attrs["units"]
    new_ds["mooring_dist"] = distance

    # Reset coordinates
    new_ds = new_ds.set_coords([coord for coord in ds.coords] + ["mooring_dist"])

    # Recreate od
    od._ds = new_ds
    od = od.set_grid_coords(
        {"mooring": {"mooring": -0.5}}, add_midp=True, overwrite=False
    )

    # Create dist_midp
    _grid = od._grid
    dist_midp = _xr.DataArray(
        _grid.interp(od._ds["mooring_dist"], "mooring"),
        attrs=od._ds["mooring_dist"].attrs,
    )
    od = od.merge_into_oceandataset(dist_midp.rename("mooring_midp_dist"))
    od._ds = od._ds.set_coords(
        [coord for coord in od._ds.coords] + ["mooring_midp_dist"]
    )

    return od


def survey_stations(
    od,
    Ysurv,
    Xsurv,
    delta=None,
    xesmf_regridder_kwargs={"method": "bilinear"},
    **kwargs
):
    """
    Extract survey stations.
    Trajectories are great circle paths if coordinates are spherical.

    Parameters
    ----------
    od: OceanDataset
        od that will be subsampled.
    Ysurv: 1D array_like
        Y coordinates of stations.
    Xsurv: 1D array_like,
        X coordinates of stations.
    delta: scalar, None
        Distance between stations.
        Units are km for spherical coordinate,
        same units of coordinates for cartesian.
        If None, only (Ysurv, Xsurv) stations are returned.
    xesmf_regridder_kwargs: dict
        Keyword arguments for xesmf.regridder, such as `method`.
        Defaul method: `bilinear`.
    **kwargs:
        Keyword arguments for :py:func:`oceanspy.subsample.cutout`.

    Returns
    -------
    od: OceanDataset
        Subsampled oceandataset.

    References
    ----------
    https://xesmf.readthedocs.io/en/stable/user_api.html#regridder

    Notes
    -----
    By default, kwargs['add_Hbdr'] = True.
    Try to play with add_Hbdr values if zeros/nans are returned.
    This function interpolates using xesmf.regridder,
    and does not support lazy computation.

    xesmf.regridder currently dosen't allow
    to set the coordinates system (default is spherical).
    Surveys using cartesian coordinates can be made
    by changing the xesmf source code
    as explained here: https://github.com/JiaweiZhuang/xESMF/issues/39
    """

    # Check
    _check_native_grid(od, "survey_stations")

    # Convert variables to numpy arrays and make some check
    Ysurv = _check_range(od, Ysurv, "Ysurv")
    Xsurv = _check_range(od, Xsurv, "Xsurv")

    # Check xesmf arguments
    _check_instance({"xesmf_regridder_kwargs": xesmf_regridder_kwargs}, "dict")

    # Earth Radius
    R = od.parameters["rSphere"]
    if R is None:
        _warnings.warn(
            "\noceanspy.survey_stations interpolates"
            " using xesmf.regridder."
            "\nxesmf.regridder currently dosen't allow"
            " to set the coordinates system (default is spherical)."
            "\nSurveys using cartesian coordinates can be made"
            " by changing the xesmf source code as explained here:"
            "https://github.com/JiaweiZhuang/xESMF/issues/39",
            stacklevel=2,
        )

    # Compute trajectory
    for i, (lat0, lon0, lat1, lon1) in enumerate(
        zip(Ysurv[:-1], Xsurv[:-1], Ysurv[1:], Xsurv[1:])
    ):
        if R is not None:
            # SPHERICAL: follow great circle path
            this_Y, this_X, this_dists = _utils.great_circle_path(
                lat0, lon0, lat1, lon1, delta, R=R
            )
        else:  # pragma: no cover
            # CARTESIAN: just a simple interpolation
            this_Y, this_X, this_dists = _utils.cartesian_path(
                lat0, lon0, lat1, lon1, delta
            )
        if i == 0:
            Y_surv = this_Y
            X_surv = this_X
            dists_surv = this_dists
        else:
            this_Y = _np.delete(this_Y, 0, axis=None)
            this_X = _np.delete(this_X, 0, axis=None)
            this_dists = _np.delete(this_dists, 0, axis=None)
            if len(this_dists) == 0:
                continue
            this_dists = this_dists + dists_surv[-1]
            Y_surv = _np.concatenate((Y_surv, this_Y))
            X_surv = _np.concatenate((X_surv, this_X))
            dists_surv = _np.concatenate((dists_surv, this_dists))

    # Cutout
    if "YRange" not in kwargs:
        kwargs["YRange"] = Y_surv
    if "XRange" not in kwargs:
        kwargs["XRange"] = X_surv
    if "add_Hbdr" not in kwargs:
        kwargs["add_Hbdr"] = True
    od = od.subsample.cutout(**kwargs)

    # Message
    print("Carrying out survey.")

    # Unpack ds and grid
    ds = od._ds
    grid = od._grid

    # TODO: This is probably slowing everything down,
    #       and perhaps adding some extra error.
    #       I think we should have separate xesmf interpolations
    #       for different grids, then merge.

    # Move all variables on same spatial grid
    for var in [var for var in ds.variables if var not in ds.dims]:
        for dim in ["Xp1", "Yp1"]:
            if dim in ds[var].dims and var != dim:
                attrs = ds[var].attrs
                ds[var] = grid.interp(
                    ds[var],
                    axis=dim[0],
                    to="center",
                    boundary="fill",
                    fill_value=_np.nan,
                )
                ds[var].attrs = attrs

    # Create xesmf datsets
    ds_in = ds
    ds_in = ds_in.reset_coords()
    ds_in["lat"] = ds_in["YC"]
    ds_in["lon"] = ds_in["XC"]
    ds = _xr.Dataset(
        {"lat": (["lat"], Y_surv), "lon": (["lon"], X_surv)}, attrs=ds.attrs
    )

    # Interpolate
    regridder = _xe.Regridder(ds_in, ds, **xesmf_regridder_kwargs)
<<<<<<< HEAD
=======
    regridder._grid_in = None  # See https://github.com/JiaweiZhuang/xESMF/issues/71
    regridder._grid_out = None  # See https://github.com/JiaweiZhuang/xESMF/issues/71
>>>>>>> 263c4b65
    interp_vars = [
        var for var in ds_in.variables if var not in ["lon", "lat", "X", "Y"]
    ]
    print(
        "Variables to interpolate: {}."
        "".format(
            [var for var in interp_vars if set(["X", "Y"]).issubset(ds_in[var].dims)]
        )
    )
    for var in interp_vars:
        if set(["X", "Y"]).issubset(ds_in[var].dims):
            print("Interpolating [{}].".format(var))
            attrs = ds_in[var].attrs
            ds[var] = regridder(ds_in[var])
            ds[var].attrs = attrs
        elif var not in ["Xp1", "Yp1"]:
            ds[var] = ds_in[var].reset_coords(drop=True)
    regridder.clean_weight_file()

    # Extract transect
    ds = ds.isel(
        lat=_xr.DataArray(_np.arange(len(Y_surv)), dims="station"),
        lon=_xr.DataArray(_np.arange(len(X_surv)), dims="station"),
    )

    # Add station dimension
    ds["station"] = _xr.DataArray(
        _np.arange(len(X_surv)),
        dims=("station"),
        attrs={"long_name": "index of survey station", "units": "none"},
    )

    # Add distance
    ds["station_dist"] = _xr.DataArray(
        dists_surv, dims=("station"), attrs={"long_name": "Distance from first station"}
    )
    if R is not None:
        # SPHERICAL
        ds["station_dist"].attrs["units"] = "km"
    else:  # pragma: no cover
        # CARTESIAN
        if "units" in ds["lat"].attrs:
            ds["station_dist"].attrs["units"] = ds["lat"].attrs["units"]
    ds = ds.set_coords("station_dist")

    # Return od
    od._ds = ds
    grid_coords = od.grid_coords
    grid_coords.pop("X", None)
    grid_coords.pop("Y", None)
    od = od.set_grid_coords(grid_coords, overwrite=True)
    od = od.set_grid_coords(
        {"station": {"station": -0.5}}, add_midp=True, overwrite=False
    )

    # Create dist_midp
    _grid = od._grid
    dist_midp = _xr.DataArray(
        _grid.interp(od._ds["station_dist"], "station"),
        attrs=od._ds["station_dist"].attrs,
    )
    od = od.merge_into_oceandataset(dist_midp.rename("station_midp_dist"))
    od._ds = od._ds.set_coords(
        [coord for coord in od._ds.coords] + ["station_midp_dist"]
    )

    return od


def particle_properties(od, times, Ypart, Xpart, Zpart, **kwargs):
    """
    Extract Eulerian properties of particles
    using nearest-neighbor interpolation.

    Parameters
    ----------
    od: OceanDataset
        od that will be subsampled.
    times: 1D array_like or scalar
        time of particles.
    Ypart: 2D array_like or 1D array_like if times is scalar
        Y coordinates of particles. Dimensions order: (time, particle).
    Xpart: 2D array_like or 1D array_like if times is scalar
        X coordinates of particles. Dimensions order: (time, particle).
    Zpart: 2D array_like or 1D array_like if times is scalar
        Z of particles. Dimensions order: (time, particle).
    **kwargs:
        Keyword arguments for :py:func:`oceanspy.subsample.cutout`.

    Returns
    -------
    od: OceanDataset
        Subsampled oceandataset.

    See Also
    --------
    oceanspy.OceanDataset.create_tree
    """

    # Checks
    _check_native_grid(od, "particle_properties")
    InputDict = _check_part_position(
        od, {"times": times, "Ypart": Ypart, "Xpart": Xpart, "Zpart": Zpart}
    )
    times = InputDict["times"]
    Ypart = InputDict["Ypart"]
    Xpart = InputDict["Xpart"]
    Zpart = InputDict["Zpart"]

    check1 = not Ypart.shape == Xpart.shape == Zpart.shape
    check2 = not times.size == Ypart.shape[0]
    if check1 or check2:
        raise TypeError(
            "`times`, `Xpart`, `Ypart`, and `Zpart`" "have inconsistent shape"
        )

    # Cutout
    if "timeRange" not in kwargs:
        kwargs["timeRange"] = times
    if "YRange" not in kwargs:
        kwargs["YRange"] = [_np.min(Ypart), _np.max(Ypart)]
    if "XRange" not in kwargs:
        kwargs["XRange"] = [_np.min(Xpart), _np.max(Xpart)]
    if "ZRange" not in kwargs:
        kwargs["ZRange"] = [_np.min(Zpart), _np.max(Zpart)]
    if "add_Hbdr" not in kwargs:
        kwargs["add_Hbdr"] = True
    if "add_Vbdr" not in kwargs:
        kwargs["add_Vbdr"] = True
    od = od.subsample.cutout(**kwargs)

    # Message
    print("Extracting Eulerian properties of particles.")

    # Unpack ds and info
    ds = od._ds
    R = od.parameters["rSphere"]

    # Remove time_midp and warn
    vars2drop = [var for var in ds.variables if "time_midp" in ds[var].dims]
    if vars2drop:
        _warnings.warn(
            "\nParticle properties extraction"
            " drops variables on `time_midp` dimension."
            "\nDropped variables: {}.".format(vars2drop),
            stacklevel=2,
        )
<<<<<<< HEAD
        ds = ds.drop(vars2drop)
=======
        ds = ds.drop_vars(vars2drop)
>>>>>>> 263c4b65

    # New dimensions
    time = _xr.DataArray(times, dims=("time"), attrs=ds["time"].attrs)
    particle = _xr.DataArray(
        _np.arange(Ypart.shape[1]),
        dims=("particle"),
        attrs={"long_name": "index of particle", "units": "none"},
    )
    i_ds = _xr.Dataset({"time": time, "particle": particle})

    # Find vertical and time indexes
    for dim in ds.dims:
        if dim == "time":
            tmp = _xr.DataArray(times, dims=("time"))
        elif dim[0] == "Z":
            tmp = _xr.DataArray(Zpart, dims=("time", "particle"))
        else:
            locals().pop("tmp", None)
            continue
        itmp = _xr.DataArray(
            _np.arange(len(ds[dim])), coords={dim: ds[dim].values}, dims={dim}
        )
        itmp = itmp.sel({dim: tmp}, method="nearest")
        i_ds["i" + dim] = itmp

    # Convert 2 cartesian
    if R is not None:
        x, y, z = _utils.spherical2cartesian(Y=Ypart, X=Xpart, R=R)
    else:
        x = Xpart
        y = Ypart
        z = _np.zeros(y.shape)

    # Find horizontal indexes
    all_vars = {}
    for grid_pos in ["C", "U", "V", "G"]:

        # Don't create tree if no variables
        var_grid_pos = [
            var
            for var in ds.data_vars
            if set(["X" + grid_pos, "Y" + grid_pos]).issubset(ds[var].coords)
        ]
        if not var_grid_pos:
            continue
        this_ds = _xr.Dataset({var: od._ds[var] for var in var_grid_pos})

        # Useful variables
        Y = this_ds["Y" + grid_pos]
        X = this_ds["X" + grid_pos]
        shape = X.shape
        Yname = [dim for dim in Y.dims if dim[0] == "Y"][0]
        Xname = [dim for dim in X.dims if dim[0] == "X"][0]
        Yindex = X.dims.index(Yname)
        Xindex = X.dims.index(Xname)

        # Create tree
        tree = od.create_tree(grid_pos=grid_pos)

        # Indexes of nearest grid points
        _, indexes = tree.query(
            _np.column_stack((x.flatten(), y.flatten(), z.flatten()))
        )
        indexes = _np.unravel_index(indexes, shape)
        iY = _xr.DataArray(
            _np.reshape(indexes[Yindex], y.shape), dims=("time", "particle")
        )
        iX = _xr.DataArray(
            _np.reshape(indexes[Xindex], x.shape), dims=("time", "particle")
        )

        # Transform indexes in DataArray and add to dictionary
        i_ds["i" + Yname] = iY
        i_ds["i" + Xname] = iX

        # Subsample (looping is faster)
        add_vars = {
            var: this_ds[var].isel({dim: i_ds["i" + dim] for dim in this_ds[var].dims})
            for var in this_ds.data_vars
        }
<<<<<<< HEAD
        add_vars = {k: v.drop([Xname, Yname]) for k, v in add_vars.items()}
=======
        add_vars = {k: v.drop_vars([Xname, Yname]) for k, v in add_vars.items()}
>>>>>>> 263c4b65
        all_vars = {**all_vars, **add_vars}

    # Recreate od
    new_ds = _xr.Dataset(all_vars)
    for var in od._ds.variables:
        if var in new_ds.variables:
            new_ds[var].attrs = od._ds[var].attrs
    od._ds = new_ds

    # Add time midp
    od = od.set_grid_coords({"time": {"time": -0.5}}, add_midp=True, overwrite=True)

    # Reset coordinates
    od._ds = od._ds.reset_coords()

    return od


class _subsampleMethods(object):
    """
    Enables use of functions as OceanDataset attributes.
    """

    def __init__(self, od):
        self._od = od

    @_functools.wraps(cutout)
    def cutout(self, **kwargs):
        return cutout(self._od, **kwargs)

    @_functools.wraps(mooring_array)
    def mooring_array(self, **kwargs):
        return mooring_array(self._od, **kwargs)

    @_functools.wraps(survey_stations)
    def survey_stations(self, **kwargs):
        return survey_stations(self._od, **kwargs)

    @_functools.wraps(particle_properties)
    def particle_properties(self, **kwargs):
        return particle_properties(self._od, **kwargs)<|MERGE_RESOLUTION|>--- conflicted
+++ resolved
@@ -28,10 +28,7 @@
     _check_list_of_string,
     _check_native_grid,
     _check_part_position,
-<<<<<<< HEAD
-=======
     _rename_aliased,
->>>>>>> 263c4b65
 )
 
 # Recommended dependencies (private)
@@ -250,15 +247,10 @@
             raise ValueError("Zero grid points in the horizontal range")
 
         # Find horizontal indexes
-<<<<<<< HEAD
-        maskH["Yp1"].values = _np.arange(len(maskH["Yp1"]))
-        maskH["Xp1"].values = _np.arange(len(maskH["Xp1"]))
-=======
         maskH = maskH.assign_coords(
             Yp1=_np.arange(len(maskH["Yp1"])),
             Xp1=_np.arange(len(maskH["Xp1"]))
         )
->>>>>>> 263c4b65
         dmaskH = maskH.where(maskH, drop=True)
         dYp1 = dmaskH["Yp1"].values
         dXp1 = dmaskH["Xp1"].values
@@ -294,12 +286,6 @@
         if "face" in ds.dims:
             faces = dmaskH["face"].values
             ds = ds.isel(
-<<<<<<< HEAD
-                Yp1=slice(iY[0], iY[1] + 1), Xp1=slice(iX[0], iX[1] + 1), face=faces
-            )
-        else:
-            ds = ds.isel(Yp1=slice(iY[0], iY[1] + 1), Xp1=slice(iX[0], iX[1] + 1))
-=======
                 Yp1=slice(iY[0], iY[1] + 1),
                 Xp1=slice(iX[0], iX[1] + 1),
                 face=faces
@@ -308,7 +294,6 @@
             ds = ds.isel(
                 Yp1=slice(iY[0], iY[1] + 1),
                 Xp1=slice(iX[0], iX[1] + 1))
->>>>>>> 263c4b65
 
         Xcoords = od._grid.axes["X"].coords
         if "X" in dropAxes:
@@ -362,11 +347,7 @@
         )
 
         # Find vertical indexes
-<<<<<<< HEAD
-        maskV["Zp1"].values = _np.arange(len(maskV["Zp1"]))
-=======
         maskV = maskV.assign_coords(Zp1=_np.arange(len(maskV["Zp1"])))
->>>>>>> 263c4b65
         dmaskV = maskV.where(maskV, drop=True)
         dZp1 = dmaskV["Zp1"].values
         iZ = [_np.min(dZp1), _np.max(dZp1)]
@@ -422,22 +403,13 @@
                 diff = _np.fabs(ds["time"].astype("float64") - time.astype("float64"))
             else:
                 diff = _np.fabs(ds["time"] - time)
-<<<<<<< HEAD
-            timeRange[i] = ds["time"].where(diff == diff.min()).min().values
-=======
             timeRange[i] = ds["time"].where(diff == diff.min(), drop=True).min().values
->>>>>>> 263c4b65
         maskT = maskT.where(
             _np.logical_and(ds["time"] >= timeRange[0], ds["time"] <= timeRange[-1]), 0
         )
 
-<<<<<<< HEAD
-        # Find vertical indexes
-        maskT["time"].values = _np.arange(len(maskT["time"]))
-=======
         # Find time indexes
         maskT = maskT.assign_coords(time=_np.arange(len(maskT["time"])))
->>>>>>> 263c4b65
         dmaskT = maskT.where(maskT, drop=True)
         dtime = dmaskT["time"].values
         iT = [min(dtime), max(dtime)]
@@ -560,11 +532,7 @@
                     "".format(vars2drop),
                     stacklevel=2,
                 )
-<<<<<<< HEAD
-                ds = ds.drop(vars2drop)
-=======
                 ds = ds.drop_vars(vars2drop)
->>>>>>> 263c4b65
 
             # Snapshot
             if sampMethod == "snapshot":
@@ -591,13 +559,6 @@
                 # Mean
                 # Separate time and timeless
                 attrs = ds.attrs
-<<<<<<< HEAD
-                ds_dims = ds.drop([var for var in ds.variables if var not in ds.dims])
-                ds_time = ds.drop(
-                    [var for var in ds.variables if "time" not in ds[var].dims]
-                )
-                ds_timeless = ds.drop(
-=======
                 ds_dims = ds.drop_vars(
                     [var for var in ds.variables if var not in ds.dims]
                 )
@@ -605,7 +566,6 @@
                     [var for var in ds.variables if "time" not in ds[var].dims]
                 )
                 ds_timeless = ds.drop_vars(
->>>>>>> 263c4b65
                     [var for var in ds.variables if "time" in ds[var].dims]
                 )
 
@@ -701,11 +661,7 @@
         od = _compute._add_missing_variables(od, varList)
 
         # Drop useless
-<<<<<<< HEAD
-        od._ds = od._ds.drop([v for v in od._ds.data_vars if v not in varList])
-=======
         od._ds = od._ds.drop_vars([v for v in od._ds.data_vars if v not in varList])
->>>>>>> 263c4b65
 
     return od
 
@@ -949,11 +905,7 @@
                             for dim in this_dims
                         }
                     )
-<<<<<<< HEAD
-                    da = da.drop(this_dims).rename(
-=======
                     da = da.drop_vars(this_dims).rename(
->>>>>>> 263c4b65
                         {dim.lower(): dim for dim in this_dims}
                     )
 
@@ -1173,11 +1125,8 @@
 
     # Interpolate
     regridder = _xe.Regridder(ds_in, ds, **xesmf_regridder_kwargs)
-<<<<<<< HEAD
-=======
     regridder._grid_in = None  # See https://github.com/JiaweiZhuang/xESMF/issues/71
     regridder._grid_out = None  # See https://github.com/JiaweiZhuang/xESMF/issues/71
->>>>>>> 263c4b65
     interp_vars = [
         var for var in ds_in.variables if var not in ["lon", "lat", "X", "Y"]
     ]
@@ -1325,11 +1274,7 @@
             "\nDropped variables: {}.".format(vars2drop),
             stacklevel=2,
         )
-<<<<<<< HEAD
-        ds = ds.drop(vars2drop)
-=======
         ds = ds.drop_vars(vars2drop)
->>>>>>> 263c4b65
 
     # New dimensions
     time = _xr.DataArray(times, dims=("time"), attrs=ds["time"].attrs)
@@ -1410,11 +1355,7 @@
             var: this_ds[var].isel({dim: i_ds["i" + dim] for dim in this_ds[var].dims})
             for var in this_ds.data_vars
         }
-<<<<<<< HEAD
-        add_vars = {k: v.drop([Xname, Yname]) for k, v in add_vars.items()}
-=======
         add_vars = {k: v.drop_vars([Xname, Yname]) for k, v in add_vars.items()}
->>>>>>> 263c4b65
         all_vars = {**all_vars, **add_vars}
 
     # Recreate od
