"""
Open OceanDataset objects.
"""

# Instructions for developers:
# 1. All functions in this module must return an OceanDataset.
# 2. Add new functions in docs/api.rst

# Import oceanspy dependencies (private)
import xarray as _xr
import warnings as _warnings
import yaml as _yaml
import urllib as _urllib

# Import from oceanspy (private)
from ._oceandataset import OceanDataset as _OceanDataset
<<<<<<< HEAD
import oceanspy as _ospy
from ._ospy_utils import _check_instance, _restore_coord_attrs, _relabel_pop_dims
=======
from ._ospy_utils import _check_instance, _restore_coord_attrs
>>>>>>> f260d144
from collections import OrderedDict as _OrderedDict

# Import extra modules (private)
try:
    import xmitgcm as _xmitgcm
except ImportError:  # pragma: no cover
    pass
try:
    import intake as _intake
    from intake.catalog.exceptions import ValidationError
except ImportError:  # pragma: no cover
    pass


def from_netcdf(path, **kwargs):
    """
    Load an OceanDataset from a netcdf file.

    Parameters
    ----------
    path: str
        Path from which to read.

    **kwargs:
        Keyword arguments for :py:func:`xarray.open_dataset`

    Returns
    -------
    od: OceanDataset

    References
    ----------
    http://xarray.pydata.org/en/stable/generated/xarray.open_dataset.html
    """

    # Check parameters
    _check_instance({"path": path}, "str")

    # Open
    print("Opening dataset from [{}].".format(path))
    ds = _xr.open_dataset(path, **kwargs)

    # Put back coordinates attribute that to_netcdf didn't like
    ds = _restore_coord_attrs(ds)

    # Create and return od
    od = _OceanDataset(ds)
    return od


def from_zarr(path, **kwargs):
    """
    Load an OceanDataset from a Zarr store.

    Parameters
    ----------
    path: str
        Path from which to read.

    **kwargs:
        Keyword arguments for :py:func:`xarray.open_zarr`

    Returns
    -------
    od: OceanDataset

    References
    ----------
    http://xarray.pydata.org/en/stable/generated/xarray.open_zarr.html
    """

    # Check parameters
    _check_instance({"path": path}, "str")

    # Open
    print("Opening dataset from [{}].".format(path))
    ds = _xr.open_zarr(path, **kwargs)

    # Put back coordinates attribute that to_netcdf didn't like
    ds = _restore_coord_attrs(ds)

    # Create and return od
    od = _OceanDataset(ds)
    return od


def from_catalog(name, catalog_url=None):
    """
    Import oceandataset using a yaml catalog.
    Try to use :py:mod:`intake-xarray`,
    otherwise use :py:mod:`intake-xarray` and
    :py:func:`xmitgcm.open_mdsdataset`.

    Parameters
    ----------
    name: str
        Name of the oceandataset to open.
    catalog_url: str or None
        Path from which to read the catalog.
        If None, use SciServer's catalogs.

    References
    ----------
    | intake-xarray: https://github.com/intake/intake-xarray
    | xmitgcm: https://xmitgcm.readthedocs.io/en/stable/usage.html
    """

    # Message
    print("Opening {}.".format(name))
    cat, entries, url, intake_switch = _find_entries(name, catalog_url)

    # Store all dataset
    datasets = []
    metadata = {}
    for entry in entries:
        if intake_switch:
            # Use intake-xarray

            # Pop metadata
            mtdt = cat[entry].metadata

            # Create ds
            ds = cat[entry].to_dask()
        else:
            # Pop args and metadata
            args = cat[entry].pop("args")
            mtdt = cat[entry].pop("metadata", None)

            # If iter is a string, need to be evaluated (likely range)
            iters = args.pop("iters", None)
            if isinstance(iters, str) and "range" in iters:
                iters = eval(iters)
            if iters is not None:
                args["iters"] = iters

            # Create ds
            with _warnings.catch_warnings():
                # Not sure why, Marcello's print a lot of warnings, Neil no.
                # TODO: this need to be addressed
                _warnings.simplefilter("ignore")
                ds = _xmitgcm.open_mdsdataset(**args)

        # Rename
        rename = mtdt.pop("rename", None)
        ds = ds.rename(rename)

        # Fix Z dimensions (Zmd, ...)
        default_Zs = ["Zp1", "Zu", "Zl", "Z"]
        # Make sure they're sorted with decreasing letter number

        default_Zs = sorted(default_Zs, key=len, reverse=True)
        for Zdim in default_Zs:  # pragma: no cover
            for dim, size in ds.sizes.items():
                if dim in default_Zs:
                    continue
                elif Zdim in dim:
                    if size == 1:
                        ds = ds.squeeze(dim)
                    else:
                        if Zdim in ds.dims:
                            ds = ds.rename({Zdim: "tmp"})
                            ds = ds.rename({"tmp": Zdim, dim: Zdim})
                        else:
                            ds = ds.rename({dim: Zdim})

        # Original output
        or_out = mtdt.pop("original_output", None)
        if or_out is not None:
            for var in ds.data_vars:
                ds[var].attrs["original_output"] = or_out

        # Select
        isel = mtdt.pop("isel", None)
        if isel is not None:
            isel = {key: eval(value) for key, value in isel.items()}
            ds = ds.isel(isel)

        # Append
        datasets.append(ds)

        # Metadata
        metadata = {**metadata, **mtdt}

    # Merge
    ds = _xr.merge(datasets)

    # Consistent chunking
    chunks = {}
    for var in ds.data_vars:
        if ds[var].chunks is not None:
            for i, dim in enumerate(ds[var].dims):
                chunk = ds[var].chunks[i]
                if dim not in chunks or len(chunks[dim]) < len(chunk):
                    chunks[dim] = chunk
    ds = ds.chunk(chunks)

    # Initialize OceanDataset
    od = _OceanDataset(ds)

    # Shift averages
    shift_averages = metadata.pop("shift_averages", None)
    if shift_averages is not None:
        od = od.shift_averages(**shift_averages)

    # Set OceanSpy stuff
    for var in ["aliases", "parameters", "name", "description", "projection"]:
        val = metadata.pop(var, None)
        if val is not None:
            od = eval("od.set_{}(val)".format(var))

    # Manipulate coordinates
    manipulate_coords = metadata.pop("manipulate_coords", None)
    if manipulate_coords is not None:
        od = od.manipulate_coords(**manipulate_coords)

    grid_periodic = metadata.pop("grid_periodic", None)
    if grid_periodic is not None:
        od = od.set_grid_periodic(**grid_periodic)

    # Set grid coordinates
    grid_coords = metadata.pop("grid_coords", None)
    if grid_coords is not None:
        od = od.set_grid_coords(**grid_coords)

    #  Set grid topology if present (e.g. llc4320)
    face_connections = metadata.pop("face_connections", None)
    if face_connections is not None:
        od = od.set_face_connections(**face_connections)

    # Set attributes (use xmitgcm)
    try:
        from xmitgcm.variables import (
            vertical_coordinates,
            horizontal_grid_variables,
            vertical_grid_variables,
            volume_grid_variables,
            mask_variables,
            state_variables,
            package_state_variables,
            extra_grid_variables,
        )
        from xmitgcm.utils import parse_available_diagnostics
        from xmitgcm import default_diagnostics

        diagnostics = parse_available_diagnostics(default_diagnostics.__file__)
        variables = _OrderedDict(
            list(vertical_coordinates.items())
            + list(horizontal_grid_variables.items())
            + list(vertical_grid_variables.items())
            + list(volume_grid_variables.items())
            + list(mask_variables.items())
            + list(state_variables.items())
            + list(package_state_variables.items())
            + list(extra_grid_variables.items())
        )
        variables = _OrderedDict({**diagnostics, **variables})

        # My extra attributes
        variables["Temp"] = variables.pop("T")
        variables["HFacC"] = variables.pop("hFacC")
        variables["HFacW"] = variables.pop("hFacW")
        variables["HFacS"] = variables.pop("hFacS")

        for var in ["HFacC", "HFacW", "HFacS"]:
            variables[var]["attrs"]["units"] = " "

        variables["phiHyd"] = variables.pop("PHIHYD")
        variables["phiHydLow"] = dict(
            attrs=dict(
                long_name=(
                    "Phi-Hydrostatic at r-lower boundary"
                    "(bottom in z-coordinates,"
                    "top in p-coordinates)"
                ),
                units=variables["phiHyd"]["attrs"]["units"],
            )
        )

        variables["AngleCS"] = dict(
            attrs=dict(
                standard_name="Cos of grid orientation angle",
                long_name="AngleCS",
                units=" ",
                coordinate="YC XC",
            )
        )
        variables["AngleSN"] = dict(
            attrs=dict(
                standard_name="Sin of grid orientation angle",
                long_name="AngleSN",
                units=" ",
            )
        )
        variables["dxF"] = dict(
            attrs=dict(
                standard_name="x cell face separation",
                long_name="cell x size",
                units="m",
            )
        )
        variables["dyF"] = dict(
            attrs=dict(
                standard_name="y cell face separation",
                long_name="cell y size",
                units="m",
            )
        )
        variables["dxV"] = dict(
            attrs=dict(
                standard_name="x v-velocity separation",
                long_name="cell x size",
                units="m",
            )
        )
        variables["dyU"] = dict(
            attrs=dict(
                standard_name="y u-velocity separation",
                long_name="cell y size",
                units="m",
            )
        )
        variables["fCori"] = dict(
            attrs=dict(
                standard_name="Coriolis f at cell center",
                long_name="Coriolis f",
                units="s^-1",
            )
        )
        variables["fCoriG"] = dict(
            attrs=dict(
                standard_name="Coriolis f at cell corner",
                long_name="Coriolis f",
                units="s^-1",
            )
        )
<<<<<<< HEAD

        #  LLC4320 Surface Variables
        variables["SSS"] = dict(
            attrs=dict(
                standard_name=("surface sea_water_salinity"),
                units=variables["S"]["attrs"]["units"],
            )
        )
        variables["SST"] = dict(
            attrs=dict(
                standard_name=("surface sea_water_temperature"),
                units=variables["Temp"]["attrs"]["units"],
            )
        )
        variables["SSU"] = dict(
            attrs=dict(
                standard_name=("surface sea_water_x_velocity"),
                units=variables["U"]["attrs"]["units"],
            )
        )
        variables["SSV"] = dict(
            attrs=dict(
                standard_name=("surface sea_water_y_velocity"),
                units=variables["V"]["attrs"]["units"],
            )
        )
=======
>>>>>>> f260d144

        # Extract variables in dataset only
        variables = _OrderedDict(
            **{var: variables[var] for var in od._ds.variables if var in variables}
        )

        # Add attributes
        for var in variables:
            attrs = variables[var]["attrs"]
            for attr in attrs:
                if attr not in od._ds[var].attrs:
                    od._ds[var].attrs[attr] = attrs[attr]
    except ImportError:  # pragma: no cover
        pass

    # Print message
    toprint = od.description
    for add_str in ["citation", "characteristics", "mates"]:
        thisprint = metadata.pop(add_str, None)
        if thisprint is not None:
            if add_str == "mates":
                add_str = "see also"
            if thisprint[-1:] == "\n":
                thisprint = thisprint[:-1]
            toprint += "\n{}:\n * {}".format(
                add_str.capitalize(), thisprint.replace("\n", "\n * ")
            )
    if toprint is not None:
        print(toprint.replace("\n\n", "\n"))

    return od


def _find_entries(name, catalog_url):
    """
    Function used by from_catalog to decode xarray, zarr or xmitgcm catalogs.
    It is also used by conf.py in docs to create dataset.rst

    Parameters
    ----------
    name: str
        Name of the oceandataset to open.
    catalog_url: str or None
        Path from which to read the catalog.
        If None, use SciServer's catalogs.

    Returns
    -------
    cat, entries, url, intake_switch
    """
    # Check parameters
    if catalog_url is None:  # pragma: no cover
<<<<<<< HEAD
        # url = ('https://raw.githubusercontent.com/malmans2/oceanspy/'
        #        'master/sciserver_catalogs/datasets_list.yaml')
        url = (
            "https://raw.githubusercontent.com/Mikejmnez/oceanspy/"
            "llc4320/sciserver_catalogs/datasets_list.yaml"
=======
        url = (
            "https://raw.githubusercontent.com/hainegroup/oceanspy/"
            "master/sciserver_catalogs/datasets_list.yaml"
>>>>>>> f260d144
        )
        f = _urllib.request.urlopen(url)
        SCISERVER_DATASETS = _yaml.safe_load(f)["datasets"]["sciserver"]
        if name not in SCISERVER_DATASETS:
            raise ValueError(
                "[{}] is not available on SciServer."
                " Here is a list of available oceandatasets: {}."
                "".format(name, SCISERVER_DATASETS)
            )
    else:
        _check_instance({"catalog_url": catalog_url}, "str")

    # Read catalog
    try:
<<<<<<< HEAD
        if catalog_url is None:  # url will have to change to hainegroup
            url = (
                "https://raw.githubusercontent.com/Mikejmnez/oceanspy/"
                "llc4320/sciserver_catalogs/catalog_xarray.yaml"
=======
        if catalog_url is None:
            url = (
                "https://raw.githubusercontent.com/hainegroup/oceanspy/"
                "master/sciserver_catalogs/catalog_xarray.yaml"
>>>>>>> f260d144
            )
        else:
            url = catalog_url
        cat = _intake.open_catalog(url)
<<<<<<< HEAD
        entries = [entry for entry in cat if name in entry]
=======
        entries = [entry for entry in list(cat) if name in entry]
>>>>>>> f260d144
        if len(entries) == 0:
            raise ValidationError("", "")
        intake_switch = True
    except ValidationError:
<<<<<<< HEAD
        if catalog_url is None:  # url wil have to change to hainegroup
            url = (
                "https://raw.githubusercontent.com/Mikejmnez/oceanspy/"
                "llc4320/sciserver_catalogs/catalog_xmitgcm.yaml"
=======
        if catalog_url is None:
            url = (
                "https://raw.githubusercontent.com/hainegroup/oceanspy/"
                "master/sciserver_catalogs/catalog_xmitgcm.yaml"
>>>>>>> f260d144
            )
        else:
            url = catalog_url  # provided by user

        # Is it an url?
        try:
            f = _urllib.request.urlopen(url)
            cat = _yaml.safe_load(f)
        except ValueError:
            with open(url) as f:
                cat = _yaml.safe_load(f)
        entries = [entry for entry in list(cat) if name in entry]
        intake_switch = False

    # Error if not available
    if len(entries) == 0:
        raise ValueError("[{}] is not in the catalog.".format(name))
    else:
        return cat, entries, url, intake_switch<|MERGE_RESOLUTION|>--- conflicted
+++ resolved
@@ -14,12 +14,8 @@
 
 # Import from oceanspy (private)
 from ._oceandataset import OceanDataset as _OceanDataset
-<<<<<<< HEAD
 import oceanspy as _ospy
 from ._ospy_utils import _check_instance, _restore_coord_attrs, _relabel_pop_dims
-=======
-from ._ospy_utils import _check_instance, _restore_coord_attrs
->>>>>>> f260d144
 from collections import OrderedDict as _OrderedDict
 
 # Import extra modules (private)
@@ -355,7 +351,6 @@
                 units="s^-1",
             )
         )
-<<<<<<< HEAD
 
         #  LLC4320 Surface Variables
         variables["SSS"] = dict(
@@ -382,8 +377,6 @@
                 units=variables["V"]["attrs"]["units"],
             )
         )
-=======
->>>>>>> f260d144
 
         # Extract variables in dataset only
         variables = _OrderedDict(
@@ -436,17 +429,9 @@
     """
     # Check parameters
     if catalog_url is None:  # pragma: no cover
-<<<<<<< HEAD
-        # url = ('https://raw.githubusercontent.com/malmans2/oceanspy/'
-        #        'master/sciserver_catalogs/datasets_list.yaml')
-        url = (
-            "https://raw.githubusercontent.com/Mikejmnez/oceanspy/"
-            "llc4320/sciserver_catalogs/datasets_list.yaml"
-=======
         url = (
             "https://raw.githubusercontent.com/hainegroup/oceanspy/"
             "master/sciserver_catalogs/datasets_list.yaml"
->>>>>>> f260d144
         )
         f = _urllib.request.urlopen(url)
         SCISERVER_DATASETS = _yaml.safe_load(f)["datasets"]["sciserver"]
@@ -461,41 +446,23 @@
 
     # Read catalog
     try:
-<<<<<<< HEAD
-        if catalog_url is None:  # url will have to change to hainegroup
-            url = (
-                "https://raw.githubusercontent.com/Mikejmnez/oceanspy/"
-                "llc4320/sciserver_catalogs/catalog_xarray.yaml"
-=======
         if catalog_url is None:
             url = (
                 "https://raw.githubusercontent.com/hainegroup/oceanspy/"
                 "master/sciserver_catalogs/catalog_xarray.yaml"
->>>>>>> f260d144
             )
         else:
             url = catalog_url
         cat = _intake.open_catalog(url)
-<<<<<<< HEAD
-        entries = [entry for entry in cat if name in entry]
-=======
         entries = [entry for entry in list(cat) if name in entry]
->>>>>>> f260d144
         if len(entries) == 0:
             raise ValidationError("", "")
         intake_switch = True
     except ValidationError:
-<<<<<<< HEAD
-        if catalog_url is None:  # url wil have to change to hainegroup
-            url = (
-                "https://raw.githubusercontent.com/Mikejmnez/oceanspy/"
-                "llc4320/sciserver_catalogs/catalog_xmitgcm.yaml"
-=======
         if catalog_url is None:
             url = (
                 "https://raw.githubusercontent.com/hainegroup/oceanspy/"
                 "master/sciserver_catalogs/catalog_xmitgcm.yaml"
->>>>>>> f260d144
             )
         else:
             url = catalog_url  # provided by user
