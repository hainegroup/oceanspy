"""
Open OceanDataset objects.
"""

# Instructions for developers:
# 1. All functions in this module must return an OceanDataset.
# 2. Add new functions in docs/api.rst

# Import oceanspy dependencies (private)
import xarray as _xr
import warnings as _warnings
import yaml as _yaml
import urllib as _urllib

# Import from oceanspy (private)
from ._oceandataset import OceanDataset as _OceanDataset
<<<<<<< HEAD
import oceanspy as _ospy
from ._ospy_utils import _check_instance, _restore_coord_attrs, _relabel_pop_dims
=======
from ._ospy_utils import _check_instance, _restore_coord_attrs
>>>>>>> 263c4b65
from collections import OrderedDict as _OrderedDict

# Import extra modules (private)
try:
    import xmitgcm as _xmitgcm
except ImportError:  # pragma: no cover
    pass
try:
    import intake as _intake
    from intake.catalog.exceptions import ValidationError
except ImportError:  # pragma: no cover
    pass


def from_netcdf(path, **kwargs):
    """
    Load an OceanDataset from a netcdf file.

    Parameters
    ----------
    path: str
        Path from which to read.

    **kwargs:
        Keyword arguments for :py:func:`xarray.open_dataset`

    Returns
    -------
    od: OceanDataset

    References
    ----------
    http://xarray.pydata.org/en/stable/generated/xarray.open_dataset.html
    """

    # Check parameters
    _check_instance({"path": path}, "str")

    # Open
    print("Opening dataset from [{}].".format(path))
    ds = _xr.open_dataset(path, **kwargs)

    # Put back coordinates attribute that to_netcdf didn't like
    ds = _restore_coord_attrs(ds)

    # Create and return od
    od = _OceanDataset(ds)
    return od


def from_zarr(path, **kwargs):
    """
    Load an OceanDataset from a Zarr store.

    Parameters
    ----------
    path: str
        Path from which to read.

    **kwargs:
        Keyword arguments for :py:func:`xarray.open_zarr`

    Returns
    -------
    od: OceanDataset

    References
    ----------
    http://xarray.pydata.org/en/stable/generated/xarray.open_zarr.html
    """

    # Check parameters
    _check_instance({"path": path}, "str")

    # Open
    print("Opening dataset from [{}].".format(path))
    ds = _xr.open_zarr(path, **kwargs)

    # Put back coordinates attribute that to_netcdf didn't like
    ds = _restore_coord_attrs(ds)

    # Create and return od
    od = _OceanDataset(ds)
    return od


def from_catalog(name, catalog_url=None):
    """
    Import oceandataset using a yaml catalog.
    Try to use :py:mod:`intake-xarray`,
    otherwise use :py:mod:`intake-xarray` and
    :py:func:`xmitgcm.open_mdsdataset`.

    Parameters
    ----------
    name: str
        Name of the oceandataset to open.
    catalog_url: str or None
        Path from which to read the catalog.
        If None, use SciServer's catalogs.

    References
    ----------
    | intake-xarray: https://github.com/intake/intake-xarray
    | xmitgcm: https://xmitgcm.readthedocs.io/en/stable/usage.html
    """

    # Message
    print("Opening {}.".format(name))
    cat, entries, url, intake_switch = _find_entries(name, catalog_url)

    # Store all dataset
    datasets = []
    metadata = {}
    for entry in entries:
        if intake_switch:
            # Use intake-xarray

            # Pop metadata
            mtdt = cat[entry].metadata

            # Create ds
            ds = cat[entry].to_dask()
        else:
            # Pop args and metadata
            args = cat[entry].pop("args")
            mtdt = cat[entry].pop("metadata", None)

            # If iter is a string, need to be evaluated (likely range)
            iters = args.pop("iters", None)
            if isinstance(iters, str) and "range" in iters:
                iters = eval(iters)
            if iters is not None:
                args["iters"] = iters

            # Create ds
            with _warnings.catch_warnings():
                # Not sure why, Marcello's print a lot of warnings, Neil no.
                # TODO: this need to be addressed
                _warnings.simplefilter("ignore")
                ds = _xmitgcm.open_mdsdataset(**args)

        # Rename
        rename = mtdt.pop("rename", None)
        ds = ds.rename(rename)

        # Fix Z dimensions (Zmd, ...)
        default_Zs = ["Zp1", "Zu", "Zl", "Z"]
        # Make sure they're sorted with decreasing letter number

        default_Zs = sorted(default_Zs, key=len, reverse=True)
        for Zdim in default_Zs:  # pragma: no cover
            for dim, size in ds.sizes.items():
                if dim in default_Zs:
                    continue
                elif Zdim in dim:
                    if size == 1:
                        ds = ds.squeeze(dim)
                    else:
                        if Zdim in ds.dims:
                            ds = ds.rename({Zdim: "tmp"})
                            ds = ds.rename({"tmp": Zdim, dim: Zdim})
                        else:
                            ds = ds.rename({dim: Zdim})

        # Original output
        or_out = mtdt.pop("original_output", None)
        if or_out is not None:
            for var in ds.data_vars:
                ds[var].attrs["original_output"] = or_out

        # Select
        isel = mtdt.pop("isel", None)
        if isel is not None:
            isel = {key: eval(value) for key, value in isel.items()}
            ds = ds.isel(isel)

        # Append
        datasets.append(ds)

        # Metadata
        metadata = {**metadata, **mtdt}

    # Merge
    ds = _xr.merge(datasets)

    # Consistent chunking
    chunks = {}
    for var in ds.data_vars:
        if ds[var].chunks is not None:
            for i, dim in enumerate(ds[var].dims):
                chunk = ds[var].chunks[i]
                if dim not in chunks or len(chunks[dim]) < len(chunk):
                    chunks[dim] = chunk
    ds = ds.chunk(chunks)

    # Initialize OceanDataset
    od = _OceanDataset(ds)

    # Shift averages
    shift_averages = metadata.pop("shift_averages", None)
    if shift_averages is not None:
        od = od.shift_averages(**shift_averages)

    # Set OceanSpy stuff
    for var in ["aliases", "parameters", "name", "description", "projection"]:
        val = metadata.pop(var, None)
        if val is not None:
            od = eval("od.set_{}(val)".format(var))

    # Manipulate coordinates
    manipulate_coords = metadata.pop("manipulate_coords", None)
    if manipulate_coords is not None:
        od = od.manipulate_coords(**manipulate_coords)

    grid_periodic = metadata.pop("grid_periodic", None)
    if grid_periodic is not None:
        od = od.set_grid_periodic(**grid_periodic)

    # Set grid coordinates
    grid_coords = metadata.pop("grid_coords", None)
    if grid_coords is not None:
        od = od.set_grid_coords(**grid_coords)

    #  Set grid topology if present (e.g. llc4320)
    face_connections = metadata.pop("face_connections", None)
    if face_connections is not None:
        od = od.set_face_connections(**face_connections)

    # Set attributes (use xmitgcm)
    try:
        from xmitgcm.variables import (
            vertical_coordinates,
            horizontal_grid_variables,
            vertical_grid_variables,
            volume_grid_variables,
            mask_variables,
            state_variables,
            package_state_variables,
            extra_grid_variables,
        )
        from xmitgcm.utils import parse_available_diagnostics
        from xmitgcm import default_diagnostics

        diagnostics = parse_available_diagnostics(default_diagnostics.__file__)
        variables = _OrderedDict(
            list(vertical_coordinates.items())
            + list(horizontal_grid_variables.items())
            + list(vertical_grid_variables.items())
            + list(volume_grid_variables.items())
            + list(mask_variables.items())
            + list(state_variables.items())
            + list(package_state_variables.items())
            + list(extra_grid_variables.items())
        )
        variables = _OrderedDict({**diagnostics, **variables})

        # My extra attributes
        variables["Temp"] = variables.pop("T")
        variables["HFacC"] = variables.pop("hFacC")
        variables["HFacW"] = variables.pop("hFacW")
        variables["HFacS"] = variables.pop("hFacS")

        for var in ["HFacC", "HFacW", "HFacS"]:
            variables[var]["attrs"]["units"] = " "

        variables["phiHyd"] = variables.pop("PHIHYD")
        variables["phiHydLow"] = dict(
            attrs=dict(
                long_name=(
                    "Phi-Hydrostatic at r-lower boundary"
                    "(bottom in z-coordinates,"
                    "top in p-coordinates)"
                ),
                units=variables["phiHyd"]["attrs"]["units"],
            )
        )

        variables["AngleCS"] = dict(
            attrs=dict(
                standard_name="Cos of grid orientation angle",
                long_name="AngleCS",
                units=" ",
                coordinate="YC XC",
            )
        )
        variables["AngleSN"] = dict(
            attrs=dict(
                standard_name="Sin of grid orientation angle",
                long_name="AngleSN",
                units=" ",
            )
        )
        variables["dxF"] = dict(
            attrs=dict(
                standard_name="x cell face separation",
                long_name="cell x size",
                units="m",
            )
        )
        variables["dyF"] = dict(
            attrs=dict(
                standard_name="y cell face separation",
                long_name="cell y size",
                units="m",
            )
        )
        variables["dxV"] = dict(
            attrs=dict(
                standard_name="x v-velocity separation",
                long_name="cell x size",
                units="m",
            )
        )
        variables["dyU"] = dict(
            attrs=dict(
                standard_name="y u-velocity separation",
                long_name="cell y size",
                units="m",
            )
        )
        variables["fCori"] = dict(
            attrs=dict(
                standard_name="Coriolis f at cell center",
                long_name="Coriolis f",
                units="s^-1",
            )
        )
        variables["fCoriG"] = dict(
            attrs=dict(
                standard_name="Coriolis f at cell corner",
                long_name="Coriolis f",
                units="s^-1",
            )
        )

        #  LLC4320 Surface Variables
        variables["SSS"] = dict(
            attrs=dict(
                standard_name=("surface sea_water_salinity"),
                units=variables["S"]["attrs"]["units"],
            )
        )
        variables["SST"] = dict(
            attrs=dict(
                standard_name=("surface sea_water_temperature"),
                units=variables["Temp"]["attrs"]["units"],
            )
        )
        variables["SSU"] = dict(
            attrs=dict(
                standard_name=("surface sea_water_x_velocity"),
                units=variables["U"]["attrs"]["units"],
            )
        )
        variables["SSV"] = dict(
            attrs=dict(
                standard_name=("surface sea_water_y_velocity"),
                units=variables["V"]["attrs"]["units"],
            )
        )

        # Extract variables in dataset only
        variables = _OrderedDict(
            **{var: variables[var] for var in od._ds.variables if var in variables}
        )

        # Add attributes
        for var in variables:
            attrs = variables[var]["attrs"]
            for attr in attrs:
                if attr not in od._ds[var].attrs:
                    od._ds[var].attrs[attr] = attrs[attr]
    except ImportError:  # pragma: no cover
        pass

    # Print message
    toprint = od.description
    for add_str in ["citation", "characteristics", "mates"]:
        thisprint = metadata.pop(add_str, None)
        if thisprint is not None:
            if add_str == "mates":
                add_str = "see also"
            if thisprint[-1:] == "\n":
                thisprint = thisprint[:-1]
            toprint += "\n{}:\n * {}".format(
                add_str.capitalize(), thisprint.replace("\n", "\n * ")
            )
    if toprint is not None:
        print(toprint.replace("\n\n", "\n"))

    return od


def _find_entries(name, catalog_url):
    """
    Function used by from_catalog to decode xarray, zarr or xmitgcm catalogs.
    It is also used by conf.py in docs to create dataset.rst

    Parameters
    ----------
    name: str
        Name of the oceandataset to open.
    catalog_url: str or None
        Path from which to read the catalog.
        If None, use SciServer's catalogs.

    Returns
    -------
    cat, entries, url, intake_switch
    """
    # Check parameters
    if catalog_url is None:  # pragma: no cover
        url = (
            "https://raw.githubusercontent.com/hainegroup/oceanspy/"
            "master/sciserver_catalogs/datasets_list.yaml"
        )
        f = _urllib.request.urlopen(url)
        SCISERVER_DATASETS = _yaml.safe_load(f)["datasets"]["sciserver"]
        if name not in SCISERVER_DATASETS:
            raise ValueError(
                "[{}] is not available on SciServer."
                " Here is a list of available oceandatasets: {}."
                "".format(name, SCISERVER_DATASETS)
            )
    else:
        _check_instance({"catalog_url": catalog_url}, "str")

    # Read catalog
    try:
        if catalog_url is None:
            url = (
                "https://raw.githubusercontent.com/hainegroup/oceanspy/"
                "master/sciserver_catalogs/catalog_xarray.yaml"
            )
        else:
            url = catalog_url
        cat = _intake.open_catalog(url)
        entries = [entry for entry in list(cat) if name in entry]
        if len(entries) == 0:
            raise ValidationError("", "")
        intake_switch = True
    except ValidationError:
        if catalog_url is None:
            url = (
                "https://raw.githubusercontent.com/hainegroup/oceanspy/"
                "master/sciserver_catalogs/catalog_xmitgcm.yaml"
            )
        else:
            url = catalog_url  # provided by user

        # Is it an url?
        try:
            f = _urllib.request.urlopen(url)
            cat = _yaml.safe_load(f)
        except ValueError:
            with open(url) as f:
                cat = _yaml.safe_load(f)
        entries = [entry for entry in list(cat) if name in entry]
        intake_switch = False

    # Error if not available
    if len(entries) == 0:
        raise ValueError("[{}] is not in the catalog.".format(name))
    else:
        return cat, entries, url, intake_switch<|MERGE_RESOLUTION|>--- conflicted
+++ resolved
@@ -14,12 +14,7 @@
 
 # Import from oceanspy (private)
 from ._oceandataset import OceanDataset as _OceanDataset
-<<<<<<< HEAD
-import oceanspy as _ospy
-from ._ospy_utils import _check_instance, _restore_coord_attrs, _relabel_pop_dims
-=======
 from ._ospy_utils import _check_instance, _restore_coord_attrs
->>>>>>> 263c4b65
 from collections import OrderedDict as _OrderedDict
 
 # Import extra modules (private)
