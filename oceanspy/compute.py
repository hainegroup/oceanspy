--- conflicted
+++ resolved
@@ -36,10 +36,7 @@
     _check_list_of_string,
     _handle_aliased,
     _check_ijk_components,
-<<<<<<< HEAD
-=======
     _rename_aliased,
->>>>>>> f260d144
 )
 
 # Hard coded  list of variables outputed by functions
@@ -118,10 +115,7 @@
     varList = _check_list_of_string(varList, "varList")
 
     # Return here if all variables already exist
-<<<<<<< HEAD
-=======
     varList = _rename_aliased(od, varList)
->>>>>>> f260d144
     varList = [var for var in varList if var not in od._ds.variables]
     if len(varList) == 0:
         return od
@@ -136,11 +130,7 @@
             "\nIf you think that OceanSpy"
             " should be able to compute them,"
             " please open an issue on GitHub:"
-<<<<<<< HEAD
-            "\n https://github.com/malmans2/oceanspy/issues"
-=======
             "\n https://github.com/hainegroup/oceanspy/issues"
->>>>>>> f260d144
             "".format(var_error)
         )
 
@@ -258,10 +248,6 @@
             if axis in ["X", "Y"]:
                 # Select denominator
                 pointList = ["C", "F", "G"]
-<<<<<<< HEAD
-
-=======
->>>>>>> f260d144
                 if axis == "X":
                     # Add missing variables
                     varList = ["dxC", "dxF", "dxG", "dxV"]
@@ -2891,7 +2877,6 @@
             suf = "G"
 
         # Interpolate
-<<<<<<< HEAD
         if "face" in ds.dims:
             #  For some reason, grid.interp does not work, need to approach
             #  it as a vector, which means calculating the same thing twice
@@ -2901,9 +2886,6 @@
             deltas[var] = delF[axis]  # this will repeat, only one matters
         else:
             deltas[var] = grid.interp(ds[pref + suf], axis, boundary="extend")
-=======
-        deltas[var] = grid.interp(ds[pref + suf], axis, boundary="extend")
->>>>>>> f260d144
 
         # Add attributes
         if "U" in var:
