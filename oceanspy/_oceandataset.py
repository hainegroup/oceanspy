# Instructions for developers:
#
# This is the main object of OceanSpy.
# All attributes are stored as global attributes (strings!) of the xr.Dataset.
# When users request an attribute, it is decoded from the global attributes.
# Thus, there are custom attribute setters (class setters are inhibited).
#
# There are private and public objects.
# Private objects use OceanSpy's reference aliases (_ds, _grid),
# while public objects are mirrors of the private objects using custom aliases.
#
# All functions in other modules that operate on od,
# must be added here in the shortcuts section.
#
# Add new attributes/methods in docs/api.rst

##############################################################################
# TODO: create list of OceanSpy name and add link under aliases.
# TODO: create a dictionary with parameters description and add under aliases.
# TODO: add more xgcm options. E.g., default boundary method.
# TODO: implement xgcm autogenerate in _set_coords,
#       set_grid_coords, set_coords when released
# TODO: Use the coords parameter to create xgcm grid instead of
#       _crate_grid.
#       We will pass dictionary in xgcm.Grid,
#       and we can have the option of usining comodo attributes
#       (currently cleaned up so switched off)
##############################################################################

# Required dependencies (private)
import xarray as _xr
import copy as _copy
import numpy as _np
import warnings as _warnings
import sys as _sys
from collections import OrderedDict as _OrderedDict

# From OceanSpy (private)
from . import utils as _utils
from ._ospy_utils import (
    _check_instance,
    _check_oceanspy_axes,
    _setter_error_message,
    _check_list_of_string,
    _create_grid,
    _rename_coord_attrs,
)
from .subsample import _subsampleMethods
from .compute import _computeMethods
from .plot import _plotMethods
from .animate import _animateMethods

# Recommended dependencies (private)
try:
    import cartopy.crs as _ccrs
except ImportError:  # pragma: no cover
    pass
try:
    from scipy import spatial as _spatial
except ImportError:  # pragma: no cover
    pass
try:
    from dask.diagnostics import ProgressBar as _ProgressBar
except ImportError:  # pragma: no cover
    pass


class OceanDataset:
    """
    OceanDataset combines a :py:obj:`xarray.Dataset`
    with other objects used by OceanSpy (e.g., xgcm.Grid).

    Additional objects are attached to the
    :py:obj:`xarray.Dataset` as global attributes.
    """

    def __init__(self, dataset):
        """
        Parameters
        ----------
        dataset: xarray.Dataset
            The multi-dimensional, in memory, array database.

        References
        ----------
        http://xarray.pydata.org/en/stable/generated/xarray.Dataset.html
        """

        # Check parameters
        _check_instance({"dataset": dataset}, "xarray.Dataset")

        # Initialize dataset
        self._ds = dataset.copy()

        # Apply aliases
        self = self._apply_aliases()

    def __copy__(self):
        """
        Shallow copy
        """

        return OceanDataset(dataset=self.dataset.copy())

    def __repr__(self):

        main_info = ["<oceanspy.OceanDataset>"]
        main_info.append("\nMain attributes:")
        main_info.append(
            "   .dataset: %s"
            % self.dataset.__repr__()[
                self.dataset.__repr__().find("<") : self.dataset.__repr__().find(">")
                + 1
            ]
        )
        if self.grid is not None:
            main_info.append(
                "   .grid: %s"
                % self.grid.__repr__()[
                    self.grid.__repr__().find("<") : self.grid.__repr__().find(">") + 1
                ]
            )
        if self.projection is not None:
            main_info.append(
                "   .projection: %s"
                % self.projection.__repr__()[
                    self.projection.__repr__()
                    .find("<") : self.projection.__repr__()
                    .find(">")
                    + 1
                ]
            )

        more_info = ["\n\nMore attributes:"]
        if self.name:
            more_info.append("   .name: %s" % self.name)
        if self.description:
            more_info.append("   .description: %s" % self.description)
        more_info.append("   .parameters: %s" % type(self.parameters))
        if self.aliases:
            more_info.append("   .aliases: %s" % type(self.aliases))
        if self.grid_coords:
            more_info.append("   .grid_coords: %s" % type(self.grid_coords))
        if self.grid_periodic:
            more_info.append("   .grid_periodic: %s" % type(self.grid_periodic))
        if self.face_connections:
            more_info.append("   .face_connections: %s" % type(self.face_connections))

        info = "\n".join(main_info)
        info = info + "\n".join(more_info)
        return info

    # ===========
    # ATTRIBUTES
    # ===========
    # -------------------
    # name
    # -------------------
    @property
    def name(self):
        """
        Name of the OceanDataset.
        """
        name = self._read_from_global_attr("name")

        return name

    @name.setter
    def name(self, name):
        """
        Inhibit setter.
        """
        raise AttributeError(_setter_error_message("name"))

    def set_name(self, name, overwrite=None):
        """
        Set name of the OceanDataset.

        Parameters
        ----------
        name: str
            Name of the OceanDataset.
        overwrite: bool or None
            If None, raises error if name has been previously set.
            If True, overwrite previous name.
            If False, combine with previous name.
        """
        # Check parameters
        _check_instance({"name": name}, "str")

        # Set name
        self = self._store_as_global_attr(name="name", attr=name, overwrite=overwrite)

        return self

    # -------------------
    # description
    # -------------------
    @property
    def description(self):
        """
        Description of the OceanDataset.
        """
        description = self._read_from_global_attr("description")

        return description

    @description.setter
    def description(self, description):
        """
        Inhibit setter.
        """
        raise AttributeError(_setter_error_message("description"))

    def set_description(self, description, overwrite=None):
        """
        Set description of the OceanDataset.

        Parameters
        ----------
        description: str
            Desription of the OceanDataset
        overwrite: bool or None
            If None, raises error if description has been previously set.
            If True, overwrite previous description.
            If False, combine with previous description.
        """
        # Check parameters
        _check_instance({"description": description}, "str")

        # Set description
        self = self._store_as_global_attr(
            name="description", attr=description, overwrite=overwrite
        )

        return self

    # -------------------
    # aliases
    # -------------------
    @property
    def aliases(self):
        """
        A dictionary to connect custom variable names
        to OceanSpy reference names.
        Keys are OceanSpy reference names, values are custom names:
        {'ospy_name': 'custom_name'}
        """

        aliases = self._read_from_global_attr("aliases")

        return aliases

    @property
    def _aliases_flipped(self):
        """
        Flip aliases:
        From {'ospy_name': 'custom_name'}
        to {'custom_name': 'ospy_name'}
        """
        if self.aliases:
            aliases_flipped = {custom: ospy for ospy, custom in self.aliases.items()}
        else:
            return self.aliases

        return aliases_flipped

    @aliases.setter
    def aliases(self, aliases):
        """
        Inhibit setter.
        """

        raise AttributeError(_setter_error_message("aliases"))

    def set_aliases(self, aliases, overwrite=None):
        """
        Set aliases to connect custom variables names
        to OceanSpy reference names.

        Parameters
        ----------
        aliases: dict
            Keys are OceanSpy names, values are custom names:
            {'ospy_name': 'custom_name'}
        overwrite: bool or None
            If None, raises error if aliases has been previously set.
            If True, overwrite previous aliases.
            If False, combine with previous aliases.
        """

        # Check parameters
        _check_instance({"aliases": aliases}, "dict")

        # Set aliases
        self = self._store_as_global_attr(
            name="aliases", attr=aliases, overwrite=overwrite
        )

        # Apply aliases
        self = self._apply_aliases()

        return self

    def _apply_aliases(self):
        """
        Check if there are variables with custom name in _ds,
        and rename to OceanSpy reference name
        """
        if self._aliases_flipped:
            aliases = {
                custom: ospy
                for custom, ospy in self._aliases_flipped.items()
                if custom in self._ds.variables or custom in self._ds.dims
            }
            self._ds = self._ds.rename(aliases)

        return self

    # -------------------
    # dataset
    # -------------------
    @property
    def dataset(self):
        """
        xarray.Dataset: A multi-dimensional, in memory, array database.

        References
        ----------
        http://xarray.pydata.org/en/stable/generated/xarray.Dataset.html
        """

        # Show _ds with renamed variables.
        dataset = self._ds.copy()
        if self.aliases:
            aliases = {
                ospy: custom
                for ospy, custom in self.aliases.items()
                if ospy in self._ds or ospy in self._ds.dims
            }
            dataset = dataset.rename(aliases)

        return dataset

    @dataset.setter
    def dataset(self, dataset):
        """
        Inhibit setter.
        """
        raise AttributeError(
            "Set a new dataset using " "`oceanspy.OceanDataset(dataset)`"
        )

    # -------------------
    # parameters
    # -------------------
    @property
    def parameters(self):
        """
        A dictionary defining model parameters that are used by OceanSpy.
        Default values are used for parameters that have not been set
        (see :py:const:`oceanspy.DEFAULT_PARAMETERS`).
        """
        from oceanspy import DEFAULT_PARAMETERS

        parameters = self._read_from_global_attr("parameters")

        if parameters is None:
            parameters = DEFAULT_PARAMETERS
        else:
            parameters = {**DEFAULT_PARAMETERS, **parameters}

        return parameters

    @parameters.setter
    def parameters(self, parameters):
        """
        Inhibit setter.
        """
        raise AttributeError(_setter_error_message("parameters"))

    def set_parameters(self, parameters):
        """
        Set model parameters used by OceanSpy.
        See :py:const:`oceanspy.DEFAULT_PARAMETERS` for a list of parameters,
        and :py:const:`oceanspy.PARAMETERS_PARAMETERS_DESCRIPTION`
        for their description.
        See :py:const:`oceanspy.AVAILABLE_PARAMETERS` for a list of parameters
        with predefined options.

        Parameters
        ----------
        parameters: dict
            {'name': value}
        """
        from oceanspy import DEFAULT_PARAMETERS, AVAILABLE_PARAMETERS, TYPE_PARAMETERS

        # Check parameters
        _check_instance({"parameters": parameters}, "dict")

        # Check parameters
        warn_params = []
        for key, value in parameters.items():
            if key not in DEFAULT_PARAMETERS.keys():
                warn_params = warn_params + [key]
            else:
                if not isinstance(value, TYPE_PARAMETERS[key]):
                    raise TypeError(
                        "Invalid [{}]. " "Check oceanspy.TYPE_PARAMETERS" "".format(key)
                    )
                check1 = key in AVAILABLE_PARAMETERS.keys()
                if check1 and (value not in AVAILABLE_PARAMETERS[key]):
                    raise ValueError(
                        "Requested [{}] not available. "
                        "Check oceanspy.AVAILABLE_PARAMETERS"
                        "".format(key)
                    )

        if len(warn_params) != 0:
            _warnings.warn(
                "{} are not OceanSpy parameters" "".format(warn_params), stacklevel=2
            )

        # Set parameters
        self = self._store_as_global_attr(
            name="parameters", attr=parameters, overwrite=True
        )

        return self

    # -------------------
    # grid_coords
    # -------------------
    @property
    def grid_coords(self):
        """
        Grid coordinates used by :py:obj:`xgcm.Grid`.

        References
        ----------
        https://xgcm.readthedocs.io/en/stable/grids.html#Grid-Metadata
        """

        grid_coords = self._read_from_global_attr("grid_coords")

        return grid_coords

    @grid_coords.setter
    def grid_coords(self, grid_coords):
        """
        Inhibit setter.
        """

        raise AttributeError(_setter_error_message("grid_coords"))

    def set_grid_coords(self, grid_coords, add_midp=False, overwrite=None):
        """
        Set grid coordinates used by :py:obj:`xgcm.Grid`.

        Parameters
        ----------
        grid_coords: str
            Grid coordinates used by :py:obj:`xgcm.Grid`.
            Keys are axes, and values are dict with
            key=dim and value=c_grid_axis_shift.
            Available c_grid_axis_shift are {0.5, None, -0.5}.
            E.g., {'Y': {'Y': None, 'Yp1': 0.5}}
            See :py:const:`oceanspy.OCEANSPY_AXES` for a list of axes
        add_midp: bool
            If true, add inner dimension (mid points)
            to axes with outer dimension only.
            The new dimension will be named
            as the outer dimension + '_midp'
        overwrite: bool or None
            If None, raises error if grid_coords has been previously set.
            If True, overwrite previous grid_coors.
            If False, combine with previous grid_coors.

        References
        ----------
        https://xgcm.readthedocs.io/en/stable/grids.html#Grid-Metadata
        """

        # Check parameters
        _check_instance(
            {"grid_coords": grid_coords, "add_midp": add_midp},
            {"grid_coords": "dict", "add_midp": "bool"},
        )

        # Check axes
        _check_oceanspy_axes(list(grid_coords.keys()))

        # Set grid_coords
        self = self._store_as_global_attr(
            name="grid_coords", attr=grid_coords, overwrite=overwrite
        )

        if add_midp:
            grid_coords = {}
            for axis in self.grid_coords:
                check1 = len(self.grid_coords[axis]) == 1
                check2 = list(self.grid_coords[axis].values())[0] is not None
                if check1 and check2:

                    # Deal with aliases
                    dim = list(self.grid_coords[axis].keys())[0]
                    if self._aliases_flipped and dim in self._aliases_flipped:
                        _dim = self._aliases_flipped[dim]
                        self = self.set_aliases(
                            {_dim + "_midp": dim + "_midp"}, overwrite=False
                        )
                    else:
                        _dim = dim

                    # Midpoints are averages of outpoints
                    midp = (
                        self._ds[_dim].values[:-1] + self._ds[_dim].diff(_dim) / 2
                    ).rename({_dim: _dim + "_midp"})
                    self._ds[_dim + "_midp"] = _xr.DataArray(
                        midp, dims=(_dim + "_midp")
                    )
                    if "units" in self._ds[_dim].attrs:
                        units = self._ds[_dim].attrs["units"]
                        self._ds[_dim + "_midp"].attrs["units"] = units
                    if "long_name" in self._ds[_dim].attrs:
                        long_name = self._ds[_dim].attrs["long_name"]
                        long_name = "Mid-points of {}".format(long_name)
                        self._ds[_dim + "_midp"].attrs["long_name"] = long_name
                    if "description" in self._ds[_dim].attrs:
                        desc = self._ds[_dim].attrs["description"]
                        desc = "Mid-points of {}".format(desc)
                        self._ds[_dim + "_midp"].attrs["description"] = desc

                    grid_coords[axis] = {**self.grid_coords[axis], dim + "_midp": None}

            self = self._store_as_global_attr(
                name="grid_coords", attr=grid_coords, overwrite=False
            )
        return self

    # -------------------
    # grid_periodic
    # -------------------
    @property
    def grid_periodic(self):
        """
        List of :py:obj:`xgcm.Grid` axes that are periodic.
        """

        grid_periodic = self._read_from_global_attr("grid_periodic")
        if not grid_periodic:
            grid_periodic = []

        return grid_periodic

    @grid_periodic.setter
    def grid_periodic(self, grid_periodic):
        """
        Inhibit setter.
        """

        raise AttributeError(_setter_error_message("grid_periodic"))

    def set_grid_periodic(self, grid_periodic):
        """
        Set grid axes that will be treated as periodic by :py:obj:`xgcm.Grid`.
        Axes that are not set periodic are non-periodic by default.

        Parameters
        ----------
        grid_periodic: list
            List of periodic axes.
            See :py:const:`oceanspy.OCEANSPY_AXES` for a list of axes
        """

        # Check parameters
        _check_instance({"grid_periodic": grid_periodic}, "list")

        # Check axes
        _check_oceanspy_axes(grid_periodic)

        # Set grid_periodic
        # Use overwrite True by default because
        # xgcm default is all grid_priodic True.
        self = self._store_as_global_attr(
            name="grid_periodic", attr=grid_periodic, overwrite=True
        )

        return self

    # -----------------
    #  face_connections
    # -----------------
    @property
    def face_connections(self):
        """
        Defines the topology of the grid used by :py:obj:`xgcm.Grid`.

        References
        ----------

        """
        face_connections = self._read_from_global_attr("face_connections")
        return face_connections

    @face_connections.setter
    def face_connections(self, face_connections):
        """
        Inhibit setter.
        """
        raise AttributeError(_setter_error_message("face_connections"))

    def set_face_connections(self, face_connections):
        """
        Set face conections that define the grid topology that gets read by
        :py:obj:`xgcm.Grid`
        Parameters
        ----------
        face_connections: dict
            Dictionary the connections of each face along each direction.
        """
        # check parameters
        _check_instance({"face_connections": face_connections}, "dict")

        for k in face_connections["face"].keys():
            for axis in face_connections["face"][k].keys():
                if type(face_connections["face"][k][axis]) == tuple:
                    face_connections["face"][k][axis] = face_connections["face"][k][
                        axis
                    ]
                else:
                    face_connections["face"][k][axis] = eval(
                        face_connections["face"][k][axis]
                    )

        self = self._store_as_global_attr(
            name="face_connections", attr=face_connections, overwrite=True
        )
        return self

    # -------------------
    # grid
    # -------------------
    @property
    def grid(self):
        """
        :py:obj:`xgcm.Grid`: A collection of axes,
        which is a group of coordinates that all lie
        along the same physical dimension
        but describe different positions relative to a grid cell.

        References
        ----------
        https://xgcm.readthedocs.io/en/stable/api.html#Grid
        """

        dataset = self.dataset.copy()
        coords = self.grid_coords
        periodic = self.grid_periodic
        face_connections = self.face_connections
        grid = _create_grid(dataset, coords, periodic, face_connections)

        return grid

    @property
    def _grid(self):
        """
        :py:obj:`xgcm.Grid` with OceanSpy reference names.
        """

        aliases = self.aliases
        coords = self.grid_coords

        if aliases and coords:

            # Flip aliases
            aliases = {custom: ospy for ospy, custom in aliases.items()}

            # Rename coords
            for axis in coords:
                for dim in coords[axis].copy():
                    if dim in aliases:
                        coords[axis][aliases[dim]] = coords[axis].pop(dim)

        dataset = self._ds.copy()
        periodic = self.grid_periodic
        face_connections = self.face_connections
        grid = _create_grid(dataset, coords, periodic, face_connections)

        return grid

    @grid.setter
    def grid(self, grid):
        """
        Inhibit setter.
        """
        raise AttributeError(
            "Set a new grid using " ".set_grid_coords and .set_periodic"
        )

    @_grid.setter
    def _grid(self, grid):
        """
        Inhibit setter.
        """
        raise AttributeError(
            "Set a new _grid using " ".set_grid_coords and .set_periodic"
        )

    # -------------------
    # projection
    # -------------------
    @property
    def projection(self):
        """
        Cartopy projection of the OceanDataset.
        """

        projection = self._read_from_global_attr("projection")
        if projection:
            if projection == "None":
                projection = eval(projection)
            else:
                if "cartopy" not in _sys.modules:  # pragma: no cover
                    _warnings.warn(
                        "cartopy is not available," " so projection is None",
                        stacklevel=2,
                    )
                    projection = None
                else:
                    projection = eval("_ccrs.{}".format(projection))

        return projection

    @projection.setter
    def projection(self, projection):
        """
        Inhibit setter.
        """

        raise AttributeError(_setter_error_message("projection"))

    def set_projection(self, projection, **kwargs):
        """
        Set Cartopy projection of the OceanDataset.

        Parameters
        ----------
        projection: str or None
            Cartopy projection of the OceanDataset.
            Use None to remove projection.
        **kwargs:
            Keyword arguments for the projection.
            E.g., central_longitude=0.0 for PlateCarree

        References
        ----------
        https://scitools.org.uk/cartopy/docs/latest/crs/projections.html
        """

        # Check parameters
        if projection is not None:
            # Check
            _check_instance({"projection": projection}, "str")
            if not hasattr(_ccrs, projection):
                raise ValueError("{} is not a cartopy projection" "".format(projection))
            projection = "{}(**{})".format(projection, kwargs)
        else:
            projection = str(projection)

        # Set projection
        self = self._store_as_global_attr(
            name="projection", attr=projection, overwrite=True
        )

        return self

    # ===========
    # METHODS
    # ===========
    def create_tree(self, grid_pos="C"):
        """
        Create a scipy.spatial.cKDTree for quick nearest-neighbor lookup.

        Parameters
        ----------
        grid_pos: str
            Grid position. Options: {'C', 'G', 'U', 'V'}

        Returns
        -------
        tree: scipy.spatial.cKDTree
            Return a xKDTree object that can be used to query a point.

        References
        ----------
        | cKDTree:
          https://docs.scipy.org/doc/scipy/reference/generated/scipy.spatial.cKDTree.html
        | Grid:
          https://mitgcm.readthedocs.io/en/latest/algorithm/horiz-grid.html
        """

        # Check parameters
        _check_instance({"grid_pos": grid_pos}, "str")

        grid_pos_list = ["C", "G", "U", "V"]
        if grid_pos not in grid_pos_list:
            raise ValueError(
                "`grid_pos` must be one of {}:"
                "\nhttps://mitgcm.readthedocs.io"
                "/en/latest/algorithm/horiz-grid.html"
                "".format(grid_pos_list)
            )

        # Convert if it's not cartesian
        Y = self._ds["Y" + grid_pos]
        X = self._ds["X" + grid_pos]
        R = self.parameters["rSphere"]
        if R:
            x, y, z = _utils.spherical2cartesian(Y=Y, X=X, R=R)
        else:
            x = X
            y = Y
            z = _xr.zeros_like(Y)

        # Stack
        x_stack = x.stack(points=x.dims).values
        y_stack = y.stack(points=y.dims).values
        z_stack = z.stack(points=z.dims).values

        # Construct KD-tree
        tree = _spatial.cKDTree(_np.column_stack((x_stack, y_stack, z_stack)))

        return tree

    def merge_into_oceandataset(self, obj, overwrite=False):
        """
        Merge a Dataset or DataArray into the OceanDataset.

        Parameters
        ----------
        obj: xarray.DataArray or xarray.Dataset
            object to merge.
        overwrite: bool or None
            If True, overwrite existing DataArrays with same name.
            If False, use xarray.merge.
        """

        # Check and make dataset
        if not isinstance(obj, (_xr.DataArray, _xr.Dataset)):
            raise TypeError("`obj` must be xarray.DataArray or xarray.Dataset")
        _check_instance({"overwrite": overwrite}, "bool")

        # Check name
        obj = obj.drop_vars(obj.coords)
        if isinstance(obj, _xr.DataArray):
            if obj.name is None:
                raise ValueError(
                    "xarray.DataArray doesn't have a name." "Set it using da.rename()"
                )
            else:
                obj = obj.to_dataset()

        # Merge
        dataset = self.dataset
        var2drop = [var for var in obj.variables if var in dataset]
        if overwrite is False:
            obj = obj.drop_vars(var2drop)
            if len(var2drop) != 0:
                _warnings.warn(
                    "{} will not be merged."
                    "\nSet `overwrite=True` if you wish otherwise."
                    "".format(var2drop),
                    stacklevel=2,
                )
        else:
            if len(var2drop) != 0:
                _warnings.warn(
                    "{} will be overwritten." "".format(var2drop), stacklevel=2
                )
        for var in obj.data_vars:
            # Store dimension attributes that get lost
            attrs = {}
            for dim in obj[var].dims:
                if dim not in dataset.dims:
                    pass
                elif all(
                    [
                        i == j
                        for i, j in zip(
                            obj[dim].attrs.items(), dataset[dim].attrs.items()
                        )
                    ]
                ):
                    attrs[dim] = dataset[dim].attrs

            # Merge
            dataset[var] = obj[var]

            # Add attributes
            for dim, attr in attrs.items():
                dataset[dim].attrs = attr

        return OceanDataset(dataset)

    def to_netcdf(self, path, **kwargs):
        """
        Write contents to a netCDF file.

        Parameters
        ----------
        path: str
            Path to which to save.
        **kwargs:
            Keyword arguments for :py:func:`xarray.Dataset.to_netcdf()`

        References
        ----------
        http://xarray.pydata.org/en/stable/generated/xarray.Dataset.to_netcdf.html
        """

        # Check parameters
        _check_instance({"path": path}, "str")

        # to_netcdf doesn't like coordinates attribute
        dataset = _rename_coord_attrs(self.dataset)

        # Compute
        compute = kwargs.pop("compute", None)
        print("Writing dataset to [{}].".format(path))
        if compute is None or compute is False:
            delayed_obj = dataset.to_netcdf(path, compute=False, **kwargs)
            with _ProgressBar():
                delayed_obj.compute()
        else:
            dataset.to_netcdf(path, compute=compute, **kwargs)

    def to_zarr(self, path, **kwargs):
        """
        Write contents to a zarr group.

        Parameters
        ----------
        path: str
            Path to which to save.
        **kwargs:
            Keyword arguments for :py:func:`xarray.Dataset.to_zarr()`

        References
        ----------
        http://xarray.pydata.org/en/stable/generated/xarray.Dataset.to_zarr.html
        """

        # Check parameters
        _check_instance({"path": path}, "str")

        # to_zarr doesn't like coordinates attribute
        dataset = _rename_coord_attrs(self.dataset)

        # Compute
        compute = kwargs.pop("compute", None)
        print("Writing dataset to [{}].".format(path))
        if compute is None or compute is False:
            delayed_obj = dataset.to_zarr(path, compute=False, **kwargs)
            with _ProgressBar():
                delayed_obj.compute()
        else:
            dataset.to_zarr(path, compute=compute, **kwargs)

    # ==================================
    # IMPORT (used by open_oceandataset)
    # ==================================
    def shift_averages(self, averageList=None):
        """
        Shift average variables to time_midp.
        Average variables are defined as
        variables with attribute [original_output='average'],
        or variables in averageList.

        Parameters
        ----------
        averageList: 1D array_like, str, or None
            List of variables (strings).
        """

        if averageList is not None:
            averageList = _check_list_of_string(averageList, "averageList")
        else:
            averageList = []

        for var in self._ds.data_vars:
            original_output = self._ds[var].attrs.pop("original_output", None)
            if original_output == "average" or var in averageList:
<<<<<<< HEAD
                ds_tmp = self._ds[var].drop("time").isel(time=slice(1, None))
=======
                ds_tmp = self._ds[var].drop_vars("time").isel(time=slice(1, None))
>>>>>>> 263c4b65
                self._ds[var] = ds_tmp.rename({"time": "time_midp"})
            if original_output is not None:
                self._ds[var].attrs["original_output"] = original_output
        return self

    def manipulate_coords(
        self,
        fillna=False,
        coords1Dfrom2D=False,
        coords2Dfrom1D=False,
        coordsUVfromG=False,
    ):
        """
        Manipulate coordinates to make them compatible with OceanSpy.

        Parameters
        ----------
        fillna: bool
            If True, fill NaNs in 2D coordinates
            (e.g., NaNs are created by MITgcm exch2).
        coords1Dfrom2D: bool
            If True, infer 1D coordinates from 2D coordinates (mean of 2D).
            Use with rectilinear grid only.
        coords2Dfrom1D: bool
            If True, infer 2D coordinates from 1D coordinates (brodacast 1D).
        coordsUVfromCG: bool
            If True, compute missing coords (U and V points) from G points.

        References
        ----------
        Grid:
        https://mitgcm.readthedocs.io/en/latest/algorithm/horiz-grid.html
        """

        # Copy because the dataset will change
        self = _copy.copy(self)

        # Coordinates are dimensions only
        self._ds = self._ds.reset_coords()

        # Fill nans (e.g., because of exch2)
        if fillna:
            coords = ["YC", "XC", "YG", "XG", "YU", "XU", "YV", "XV"]
            dims = ["X", "Y", "Xp1", "Yp1", "Xp1", "Y", "X", "Yp1"]

            for i, (coord, dim) in enumerate(zip(coords, dims)):
                if coord in self._ds.variables:
                    ds_tmp = self._ds[coord].ffill(dim).bfill(dim).persist()
                    self._ds[coord] = ds_tmp

        # Get U and V by rolling G
        if coordsUVfromG:

            for i, (point_pos, dim2roll) in enumerate(zip(["U", "V"], ["Yp1", "Xp1"])):
                for dim in ["Y", "X"]:
                    coord = self._ds[dim + "G"].rolling(**{dim2roll: 2})
<<<<<<< HEAD
                    coord = coord.mean().dropna(dim2roll, how="all")
                    coord = coord.drop(coord.coords).rename({dim2roll: dim2roll[0]})
=======
                    coord = coord.mean().dropna(dim2roll)
                    coord = coord.drop_vars(coord.coords).rename(
                        {dim2roll: dim2roll[0]}
                    )
>>>>>>> 263c4b65
                    self._ds[dim + point_pos] = coord
                    if "units" in self._ds[dim + "G"].attrs:
                        units = self._ds[dim + "G"].attrs["units"]
                        self._ds[dim + point_pos].attrs["units"] = units

        # For cartesian grid we can use 1D coordinates
        if coords1Dfrom2D:
            # Take mean
            self._ds["Y"] = self._ds["YC"].mean("X", keep_attrs=True).persist()
            self._ds["X"] = self._ds["XC"].mean("Y", keep_attrs=True).persist()
            self._ds["Yp1"] = self._ds["YG"].mean("Xp1", keep_attrs=True).persist()
            self._ds["Xp1"] = self._ds["XG"].mean("Yp1", keep_attrs=True).persist()

        # Get 2D coordinates broadcasting 1D
        if coords2Dfrom1D:
            # Broadcast
            self._ds["YC"], self._ds["XC"] = _xr.broadcast(self._ds["Y"], self._ds["X"])
            self._ds["YG"], self._ds["XG"] = _xr.broadcast(
                self._ds["Yp1"], self._ds["Xp1"]
            )
            self._ds["YU"], self._ds["XU"] = _xr.broadcast(
                self._ds["Y"], self._ds["Xp1"]
            )
            self._ds["YV"], self._ds["XV"] = _xr.broadcast(
                self._ds["Yp1"], self._ds["X"]
            )

            # Add units
            dims2 = ["YC", "XC", "YG", "XG", "YU", "XU", "YV", "XV"]
            dims1 = ["Y", "X", "Yp1", "Xp1", "Y", "Xp1", "Yp1", "X"]
            for i, (D2, D1) in enumerate(zip(dims2, dims1)):
                if "units" in self._ds[D1].attrs:
                    self._ds[D2].attrs["units"] = self._ds[D1].attrs["units"]

        # Set 2D coordinates
        self._ds = self._ds.set_coords(["YC", "XC", "YG", "XG", "YU", "XU", "YV", "XV"])

        # Attributes (use xmitgcm)
        try:
            from xmitgcm import variables

            if self.parameters["rSphere"] is None:
                coords = variables.horizontal_coordinates_cartesian
                add_coords = _OrderedDict(
                    XU=dict(
                        attrs=dict(
<<<<<<< HEAD
                            standard_name=("plane_x_coordinate" "_at_u_location"),
=======
                            standard_name=("plane_x_coordinate"
                                           "_at_u_location"),
>>>>>>> 263c4b65
                            long_name="x coordinate",
                            units="m",
                            coordinate="YU XU",
                        )
                    ),
                    YU=dict(
                        attrs=dict(
<<<<<<< HEAD
                            standard_name=("plane_y_coordinate" "_at_u_location"),
=======
                            standard_name=("plane_y_coordinate"
                                           "_at_u_location"),
>>>>>>> 263c4b65
                            long_name="y coordinate",
                            units="m",
                            coordinate="YU XU",
                        )
                    ),
                    XV=dict(
                        attrs=dict(
<<<<<<< HEAD
                            standard_name=("plane_x_coordinate" "_at_v_location"),
=======
                            standard_name=("plane_x_coordinate"
                                           "_at_v_location"),
>>>>>>> 263c4b65
                            long_name="x coordinate",
                            units="m",
                            coordinate="YV XV",
                        )
                    ),
                    YV=dict(
                        attrs=dict(
<<<<<<< HEAD
                            standard_name=("plane_y_coordinate" "_at_v_location"),
=======
                            standard_name=("plane_y_coordinate"
                                           "_at_v_location"),
>>>>>>> 263c4b65
                            long_name="y coordinate",
                            units="m",
                            coordinate="YV XV",
                        )
                    ),
                )
<<<<<<< HEAD

=======
>>>>>>> 263c4b65
            else:
                coords = variables.horizontal_coordinates_spherical

                add_coords = _OrderedDict(
                    XC=dict(
                        attrs=dict(
                            standard_name="longitude_at_T_location",
                            long_name="longitude",
                            units="degrees_east",
                            coordinate="YC XC",
                        )
                    ),
                    YC=dict(
                        attrs=dict(
                            standard_name="latitude_at_T_location",
                            long_name="latitude",
                            units="degrees_north",
                            coordinate="YC XC",
                        )
                    ),
                    XU=dict(
                        attrs=dict(
                            standard_name="longitude_at_u_location",
                            long_name="longitude",
                            units="degrees_east",
                            coordinate="YU XU",
                        )
                    ),
                    YU=dict(
                        attrs=dict(
                            standard_name="latitude_at_u_location",
                            long_name="latitude",
                            units="degrees_north",
                            coordinate="YU XU",
                        )
                    ),
                    XV=dict(
                        attrs=dict(
                            standard_name="longitude_at_v_location",
                            long_name="longitude",
                            units="degrees_east",
                            coordinate="YV XV",
                        )
                    ),
                    YV=dict(
                        attrs=dict(
                            standard_name="latitude_at_v_location",
                            long_name="latitude",
                            units="degrees_north",
                            coordinate="YV XV",
                        )
                    ),
                )

            coords = _OrderedDict(list(coords.items()) + list(add_coords.items()))
            for var in coords:
                attrs = coords[var]["attrs"]
                for attr in attrs:
                    if attr not in self._ds[var].attrs:
                        self._ds[var].attrs[attr] = attrs[attr]
        except ImportError:  # pragma: no cover
            pass

        return self

    # =====
    # UTILS
    # =====
    def _store_as_global_attr(self, name, attr, overwrite):
        """
        Store an OceanSpy attribute as dataset global attribute.

        Parameters
        ----------
        name: str
            Name of the attribute. Attribute is stored as OceanSpy_+name.
        attr: str or dict
            Attribute to store
        overwrite: bool or None
            If None, raises error if attr has been previously set.
            If True, overwrite previous attributes.
            If False, combine with previous attributes.
        """

        # Attribute name
        name = "OceanSpy_" + name

        if overwrite is None and name in self._ds.attrs:
            raise ValueError(
                "[{}] has been previously set: "
                "`overwrite` must be bool"
                "".format(name.replace("OceanSpy_", ""))
            )

        # Copy because attributes are added to _ds
        self = _copy.copy(self)

        # Store
        if not overwrite and name in self._ds.attrs:
            prev_attr = self._ds.attrs[name]
            if prev_attr[0] == "{" and prev_attr[-1] == "}":
                attr = {**eval(prev_attr), **attr}
            else:
                attr = prev_attr + "_" + attr

        self._ds.attrs[name] = str(attr)

        return self

    def _read_from_global_attr(self, name):
        """
        Read an OceanSpy attribute stored as dataset global attribute.

        Parameters
        ----------
        name: str
            Name of the attribute.
            Attribute is decoded from 'OceanSpy_'+name.

        Returns
        -------
        attr: str or dict
            Attribute that has been decoded.
        """

        # Attribute name
        name = "OceanSpy_" + name

        # Check if attributes exists
        if name not in self._ds.attrs:
            return None

        # Read attribute
        attr = self._ds.attrs[name]
        check_dict = attr[0] == "{" and attr[-1] == "}"
        check_list = attr[0] == "[" and attr[-1] == "]"
        if check_dict or check_list:
            attr = eval(attr)

        return attr

    # ===========
    # SHORTCUTS
    # ===========
    @property
    def subsample(self):
        """
        Access :py:mod:`oceanspy.subsample` functions.
        """
        return _subsampleMethods(self)

    @property
    def compute(self):
        """
        Access :py:mod:`oceanspy.compute` functions,
        and merge the computed Dataset into the OceanDataset.
        Set overwrite=True
        to overwrite DataArrays already existing in the OceanDataset.
        """
        return _computeMethods(self)

    @property
    def plot(self):
        """
        Access :py:mod:`oceanspy.plot` functions.
        """

        return _plotMethods(self)

    @property
    def animate(self):
        """
        Access :py:mod:`oceanspy.animate` functions.
        """

        return _animateMethods(self)<|MERGE_RESOLUTION|>--- conflicted
+++ resolved
@@ -991,11 +991,7 @@
         for var in self._ds.data_vars:
             original_output = self._ds[var].attrs.pop("original_output", None)
             if original_output == "average" or var in averageList:
-<<<<<<< HEAD
-                ds_tmp = self._ds[var].drop("time").isel(time=slice(1, None))
-=======
                 ds_tmp = self._ds[var].drop_vars("time").isel(time=slice(1, None))
->>>>>>> 263c4b65
                 self._ds[var] = ds_tmp.rename({"time": "time_midp"})
             if original_output is not None:
                 self._ds[var].attrs["original_output"] = original_output
@@ -1052,15 +1048,10 @@
             for i, (point_pos, dim2roll) in enumerate(zip(["U", "V"], ["Yp1", "Xp1"])):
                 for dim in ["Y", "X"]:
                     coord = self._ds[dim + "G"].rolling(**{dim2roll: 2})
-<<<<<<< HEAD
-                    coord = coord.mean().dropna(dim2roll, how="all")
-                    coord = coord.drop(coord.coords).rename({dim2roll: dim2roll[0]})
-=======
                     coord = coord.mean().dropna(dim2roll)
                     coord = coord.drop_vars(coord.coords).rename(
                         {dim2roll: dim2roll[0]}
                     )
->>>>>>> 263c4b65
                     self._ds[dim + point_pos] = coord
                     if "units" in self._ds[dim + "G"].attrs:
                         units = self._ds[dim + "G"].attrs["units"]
@@ -1107,12 +1098,8 @@
                 add_coords = _OrderedDict(
                     XU=dict(
                         attrs=dict(
-<<<<<<< HEAD
-                            standard_name=("plane_x_coordinate" "_at_u_location"),
-=======
                             standard_name=("plane_x_coordinate"
                                            "_at_u_location"),
->>>>>>> 263c4b65
                             long_name="x coordinate",
                             units="m",
                             coordinate="YU XU",
@@ -1120,12 +1107,8 @@
                     ),
                     YU=dict(
                         attrs=dict(
-<<<<<<< HEAD
-                            standard_name=("plane_y_coordinate" "_at_u_location"),
-=======
                             standard_name=("plane_y_coordinate"
                                            "_at_u_location"),
->>>>>>> 263c4b65
                             long_name="y coordinate",
                             units="m",
                             coordinate="YU XU",
@@ -1133,12 +1116,8 @@
                     ),
                     XV=dict(
                         attrs=dict(
-<<<<<<< HEAD
-                            standard_name=("plane_x_coordinate" "_at_v_location"),
-=======
                             standard_name=("plane_x_coordinate"
                                            "_at_v_location"),
->>>>>>> 263c4b65
                             long_name="x coordinate",
                             units="m",
                             coordinate="YV XV",
@@ -1146,22 +1125,14 @@
                     ),
                     YV=dict(
                         attrs=dict(
-<<<<<<< HEAD
-                            standard_name=("plane_y_coordinate" "_at_v_location"),
-=======
                             standard_name=("plane_y_coordinate"
                                            "_at_v_location"),
->>>>>>> 263c4b65
                             long_name="y coordinate",
                             units="m",
                             coordinate="YV XV",
                         )
                     ),
                 )
-<<<<<<< HEAD
-
-=======
->>>>>>> 263c4b65
             else:
                 coords = variables.horizontal_coordinates_spherical
 
