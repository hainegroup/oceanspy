# Instructions for developers:
# This modules collect useful functions used by OceanSpy.
# All functions here must be private (names start with underscore `_`)

# Import modules (can be public here)
import numpy
import warnings
import xgcm
import xarray as _xr


# =========
# FUNCTIONS
# =========
def _create_grid(dataset, coords, periodic, face_connections):
    """
    Create xgcm grid by adding comodo attributes to the
    dimensions of the dataset.

    Parameters
    ----------
    dataset: xarray.Dataset
    coords: dict
        E.g., {'Y': {Y: None, Yp1: 0.5}}
    periodic: list
        List of periodic axes.
    face_connections: dict
        dictionary specifying grid topology

    Returns
    -------
    grid: xgcm.Grid
    """
    # Clean up comodo (currently force user to specify axis using set_coords).
    for dim in dataset.dims:
        dataset[dim].attrs.pop("axis", None)
        dataset[dim].attrs.pop("c_grid_axis_shift", None)

    # Add comodo attributes.
    # TODO: it is possible to pass grid dict in xgcm.
    #       Should we implement it?
    warn_dims = []
    if coords:
        for axis in coords:
            for dim in coords[axis]:
                if dim not in dataset.dims:
                    warn_dims = warn_dims + [dim]
                else:
                    shift = coords[axis][dim]
                    dataset[dim].attrs["axis"] = axis
                    if shift:
                        dataset[dim].attrs["c_grid_axis_shift"] = str(shift)
    if len(warn_dims) != 0:
        warnings.warn(
            "{} are not dimensions"
            " and are not added"
            " to the grid object.".format(warn_dims),
            stacklevel=2,
        )
    # Create grid
    if face_connections is None:
        grid = xgcm.Grid(dataset, periodic=periodic)
    else:
        grid = xgcm.Grid(dataset, periodic=periodic, face_connections=face_connections)
    if len(grid.axes) == 0:
        grid = None

    return grid


def _check_instance(objs, classinfos):
    """
    Check if the object is an instance or subclass of classinfo class.

    Parameters
    ----------
    objs: dict
        {'obj_name': obj}
    classinfos: dict
        E.g.: {'obj_name': ['float', 'int']}
    """
    for key, value in objs.items():
        if isinstance(classinfos, str):
            classinfo = classinfos
        else:
            classinfo = classinfos[key]

        if isinstance(classinfo, str):
            classinfo = [classinfo]

        check = []
        for this_classinfo in classinfo:
            if "." in this_classinfo:
                package = this_classinfo.split(".")[0]
                exec("import {}".format(package))

            check = check + [eval("isinstance(value, {})" "".format(this_classinfo))]

        if not any(check):
            raise TypeError("`{}` must be {}".format(key, classinfo))


def _check_oceanspy_axes(axes2check):
    """
    Check that axes are OceanSpy axes

    Parameters
    ----------
    axes2check: list
        List of axes
    """
    from oceanspy import OCEANSPY_AXES

    for axis in axes2check:
        if axis not in OCEANSPY_AXES:
            raise ValueError(_wrong_axes_error_message(axes2check))


def _check_list_of_string(obj, objName):
    """
    Check that object is a list of strings

    Parameters
    ----------
    obj: str or list
        Object to check
    objName: str
        Name of the object

    Returns
    -------
    obj: list
        List of strings
    """
    if obj is not None:
        obj = numpy.asarray(obj, dtype="str")
        if obj.ndim == 0:
            obj = obj.reshape(1)
        elif obj.ndim > 1:
            raise TypeError("Invalid `{}`".format(objName))
    return obj


def _check_range(od, obj, objName):
    """
    Check values of a range, and return an object which is
    compatible with OceanSpy's functions.

    Parameters
    ----------
    od: OceanDataset
    obj: Range object
    objName: Name of the object

    Returns
    -------
    obj: Range object
    """
    if obj is not None:
        prefs = ["Y", "X", "Z", "time"]
        coords = ["YG", "XG", "Zp1", "time"]
        for _, (pref, coord) in enumerate(zip(prefs, coords)):
            if pref in objName:
                valchek = od._ds[coord]
                break
        obj = numpy.asarray(obj, dtype=valchek.dtype)
        if obj.ndim == 0:
            obj = obj.reshape(1)
        elif obj.ndim > 1:
            raise TypeError("Invalid `{}`".format(objName))
        maxcheck = valchek.max().values
        mincheck = valchek.min().values
        if any(obj < mincheck) or any(obj > maxcheck):
            warnings.warn(
                "\n{}Range of the oceandataset is: {}"
                "\nRequested {} has values outside this range."
                "".format(pref, [mincheck, maxcheck], objName),
                stacklevel=2,
            )
    return obj


def _handle_aliased(od, aliased, varNameList):
    """
    Return OceanSpy reference name and corresponding alises.

    Parameters
    ----------
    od: OceanDataset
    aliased: bool
    varNameList: list
        List of variables name

    Returns
    -------
    varNameListIN: list
        List of OceanSpy reference names
    varNameListOUT: list
        List of aliased names
    """
    if aliased:
        varNameListIN = _rename_aliased(od, varNameList)
    else:
        varNameListIN = varNameList
    varNameListOUT = varNameList
    return varNameListIN, varNameListOUT


def _rename_aliased(od, varNameList):
    """
    Check if there are aliases,
    and return the name of variables in the private dataset.
    This is used by smart-naming functions,
    where user asks for aliased variables.

    Parameters
    ----------
    od: OceanDataset
        oceandataset to check for missing variables
    varNameList: 1D array_like, str
        List of variables (strings).

    Returns
    -------
    varNameListIN: list of variables
        List of variable name to use on od._ds
    """

    # Check parameters
    _check_instance({"od": od}, "oceanspy.OceanDataset")

    # Check if input is a string
    if isinstance(varNameList, str):
        isstr = True
    else:
        isstr = False

    # Move to numpy array
    varNameList = _check_list_of_string(varNameList, "varNameList")

    # Get _ds names
    if od._aliases_flipped is not None:
        varNameListIN = [
            od._aliases_flipped[varName] if varName in od._aliases_flipped else varName
            for varName in list(varNameList)
        ]
    else:
        varNameListIN = varNameList

    # Same type of input
    if isstr:
        varNameListIN = varNameListIN[0]

    return varNameListIN


def _check_mean_and_int_axes(od, meanAxes, intAxes, exclude):
    """
    Check and return mean and integral axes
    when they can be used together (e.g., for plots).

    Parameters
    ----------
    od: OceanDataset
    meanAxes: list, bool, or str
    intAxes: list, bool, or str
    exclude: list
        List of axes to exclude

    Returns
    -------
    meanAxes: list
    intAxes: list
    """
    # Check type
    _check_instance(
        {"meanAxes": meanAxes, "intAxes": intAxes, "exclude": exclude},
        {
            "meanAxes": ["bool", "list", "str"],
            "intAxes": ["bool", "list", "str"],
            "exclude": "list",
        },
    )
    if not isinstance(meanAxes, bool):
        meanAxes = _check_list_of_string(meanAxes, "meanAxes")
    if not isinstance(intAxes, bool):
        intAxes = _check_list_of_string(intAxes, "intAxes")

    # Check both True
    check1 = meanAxes is True and intAxes is not False
    check2 = intAxes is True and meanAxes is not False
    if check1 or check2:
        raise ValueError(
            "If one between `meanAxes` and `intAxes` is True,"
            " the other must be False"
        )

    # Get axes to pass
    if meanAxes is True:
        meanAxes = [coord for coord in od.grid_coords if coord not in exclude]
    elif not isinstance(meanAxes, bool):
        if any([axis in exclude for axis in meanAxes]):
            raise ValueError(
                "These axes can not be in `meanAxes`:" " {}".format(exclude)
            )

    if intAxes is True:
        intAxes = [coord for coord in od.grid_coords if coord not in exclude]
    elif not isinstance(intAxes, bool):
        if any([axis in exclude for axis in intAxes]):
            raise ValueError(
                "These axes can not be in `intAxes`:" " {}".format(exclude)
            )

    return meanAxes, intAxes


def _rename_coord_attrs(ds):
    """
    to_netcdf and to_zarr don't like coordinates attribute

    Parameters
    ----------
    ds: xarray.Dataset

    Returns
    -------
    ds: xarray.Dataset
    """

    for var in ds.variables:
        attrs = ds[var].attrs
        coordinates = attrs.pop("coordinates", None)
        ds[var].attrs = attrs
        if coordinates is not None:
            ds[var].attrs["_coordinates"] = coordinates
    return ds


def _restore_coord_attrs(ds):
    """
    Put back coordinates attribute that
    to_netcdf and to_zarr didn't like.

    Parameters
    ----------
    ds: xarray.Dataset

    Returns
    -------
    ds: xarray.Dataset
    """

    for var in ds.variables:
        attrs = ds[var].attrs
        coordinates = attrs.pop("_coordinates", None)
        ds[var].attrs = attrs
        if coordinates is not None:
            ds[var].attrs["coordinates"] = coordinates
    return ds


# ========
# POP Model Output
# ========


def _add_pop_dims_to_dataset(ds):
    ds_new = ds.copy()
    ds_new["nlon_u"] = _xr.Variable(
        ("nlon_u"),
        numpy.arange(len(ds.nlon)) + 1,
        {"axis": "X", "c_grid_axis_shift": 0.5},
    )
    ds_new["nlat_u"] = _xr.Variable(
        ("nlat_u"),
        numpy.arange(len(ds.nlat)) + 1,
        {"axis": "Y", "c_grid_axis_shift": 0.5},
    )
    ds_new["nlon_t"] = _xr.Variable(
        ("nlon_t"), numpy.arange(len(ds.nlon)) + 0.5, {"axis": "X"}
    )
    ds_new["nlat_t"] = _xr.Variable(
        ("nlat_t"), numpy.arange(len(ds.nlat)) + 0.5, {"axis": "Y"}
    )

    # add metadata to z grid
    ds_new["k_t"] = _xr.Variable(("k_t"), numpy.arange(len(ds.Nz)) + 0.5, {"axis": "Z"})
    ds_new["k_w"] = _xr.Variable(
        ("k_w"), numpy.arange(len(ds.Nw)), {"axis": "Z", "c_grid_axis_shift": -0.5}
    )

    return ds_new


def _dims_from_grid_loc(grid_loc):
    grid_loc = str(grid_loc)
    ndim = int(grid_loc[0])
    x_loc_key = int(grid_loc[1])
    y_loc_key = int(grid_loc[2])
    z_loc_key = int(grid_loc[3])

    x_loc = {1: "XT", 2: "XU"}[x_loc_key]
    y_loc = {1: "XT", 2: "XU"}[y_loc_key]
    z_loc = {0: "surface", 1: "z_t", 2: "z_w"}[z_loc_key]

    if ndim == 3:
        if z_loc == "surface":
            return y_loc, x_loc
        else:
            return z_loc, y_loc, x_loc
    elif ndim == 2:
        return z_loc, y_loc, x_loc


def _label_coord_grid_locs(ds):
<<<<<<< HEAD
    """ Assign grid loc to label coordinates for each variables. grid_loc consists of 4 numbers grid_loc=abcd, where
=======
    """ Assign grid loc to label coordinates for each variables. grid_loc
    consists of 4 numbers grid_loc=abcd, where
>>>>>>> 263c4b65
        a: ndim
        b: x_loc
        c: y_loc
        d: z_loc
    Examples:
        2D variables:
            2220: nlat_u, nlon_u
            2210: nlat_t, nlon_u
            2120: nlat_u, nlon_t
            2110: nlat_t, nlon_t
        3D variables
            3121: z_t,nlat_u,nlon_u
            3111: z_t,nlat_t, nlon_t
            3211: z_w,nlat_t,nlon_t
    """
    grid_locs = {
        "ANGLE": "2220",
        "ANGLET": "2110",
        "DXT": "2110",
        "DXU": "2220",
        "DYT": "2110",
        "DYU": "2220",
        "HT": "2110",
        "HU": "2220",
        "HTE": "2210",
        "HTN": "2120",
        "HUS": "2210",
        "HUW": "2120",
        "KMT": "2110",
        "KMU": "2220",
        "REGION_MASK": "2110",
        "TAREA": "2110",
        "TLAT": "2110",
        "TLONG": "2110",
        "UAREA": "2220",
        "ULAT": "2220",
        "ULONG": "2220",
        "ADVU": "3221",
        "ADVV": "3221",
        "DIA_IMPVF_SALT": "3112",
        "DIA_IMPVF_TEMP": "3112",
        "EVAP_F": "2110",
        "GRADX": "3221",
        "GRADY": "3221",
        "HBLT": "2110",
        "HMXL": "2110",
        "HDIFB_SALT": "3112",
        "HDIFB_TEMP": "3112",
        "HDIFE_SALT": "3211",
        "HDIFE_TEMP": "3211",
        "HDIFN_SALT": "3121",
        "HDIFN_TEMP": "3121",
        "HDIFFU": "3221",
        "HDIFFV": "3221",
        "KPP_SRC_SALT": "3111",
        "KPP_SRC_TEMP": "3111",
        "LWDN_F": "2110",
        "LWUP_F": "2110",
        "MELTH_F": "2110",
        "MELT_F": "2110",
        "PD": "3111",
        "PREC_F": "2110",
        "QFLUX": "2110",
        "QSW_3D": "3111",
        "ROFF_F": "2110",
        "SALT": "3111",
        "SALT_F": "2110",
        "SENH_F": "2110",
        "SFWF": "2110",
        "SFWF_WRST": "2110",
        "SHF": "2110",
        "SHF_QSW": "2110",
        "SNOW_F": "2110",
        "SSH": "2110",
        "SSH2": "2110",
        "SU": "2220",
        "SV": "2220",
        "TAUX": "2220",
        "TAUY": "2220",
        "TBLT": "2110",
        "TEMP": "3111",
        "TEND_TEMP": "3111",
        "TEND_SALT": "3111",
        "TMXL": "2110",
        "UES": "3211",
        "UET": "3211",
        "UV": "3221",
        "UVEL": "3221",
        "UVEL2": "3221",
        "VVEL": "3221",
        "VVEL2": "3221",
        "VDIFFU": "3221",
        "VDIFFV": "3221",
        "VNS": "3121",
        "VNT": "3121",
        "WTS": "3112",
        "WTT": "3112",
        "WVEL": "3222",
        "XBLT": "2110",
        "XMXL": "2110",
    }
    ds_new = ds.copy()
    for var in ds_new.variables:
        if var in grid_locs.keys():
            ds_new[var].attrs["grid_loc"] = grid_locs[var]
    return ds_new


def _relabel_pop_dims(ds):
    """Return a new xarray dataset with distinct dimensions for variables at
    different grid points.
    """
    ds_new = _label_coord_grid_locs(ds)
    ds_new = _add_pop_dims_to_dataset(ds_new)
    for vname in ds_new.variables:
        if "grid_loc" in ds_new[vname].attrs:
            da = ds_new[vname]
            dims_orig = da.dims
            new_spatial_dims = _dims_from_grid_loc(da.attrs["grid_loc"])
            if dims_orig[0] == "Nt":
                dims = ("Nt",) + new_spatial_dims
            else:
                dims = new_spatial_dims
            ds_new[vname] = _xr.Variable(
                dims, da.data, da.attrs, da.encoding, fastpath=True
            )
    return ds_new


# ========
# MESSAGES
# ========
def _check_part_position(od, InputDict):
    for InputName, InputField in InputDict.items():
        if "time" in InputName:
            InputField = numpy.asarray(InputField, dtype=od._ds["time"].dtype)
            if InputField.ndim == 0:
                InputField = InputField.reshape(1)
            ndim = 1
        else:
            InputField = numpy.asarray(InputField)
            if InputField.ndim < 2 and InputField.size == 1:
                InputField = InputField.reshape((1, InputField.size))
            ndim = 2
        if InputField.ndim > ndim:
            raise TypeError("Invalid `{}`".format(InputName))
        else:
            InputDict[InputName] = InputField
    return InputDict


def _check_ijk_components(od, iName=None, jName=None, kName=None):
    ds = od._ds
    for _, (Name, dim) in enumerate(zip([iName, jName, kName], ["Xp1", "Yp1", "Zl"])):
        if Name is not None and dim not in ds[Name].dims:
            raise ValueError("[{}] must have dimension [{}]".format(Name, dim))


def _check_native_grid(od, func_name):
    wrong_dims = ["mooring", "station", "particle"]
    for wrong_dim in wrong_dims:
        if wrong_dim in od._ds.dims:
            raise ValueError(
                "`{}` cannot subsample {} oceandatasets"
                "".format(func_name, wrong_dims)
            )


def _check_options(name, selected, options):
    if selected not in options:
        raise ValueError(
            "`{}` [{}] not available."
            " Options are: {}".format(name, selected, options)
        )


def _ax_warning(kwargs):
    ax = kwargs.pop("ax", None)
    if ax is not None:
        warnings.warn(
            "\n`ax` can not be provided for animations. "
            "This function will use the current axis",
            stacklevel=2,
        )
    return kwargs


def _wrong_axes_error_message(axes2check):
    from oceanspy import OCEANSPY_AXES

    return ("{} contains non-valid axes." " OceanSpy axes are: {}").format(
        axes2check, OCEANSPY_AXES
    )


def _setter_error_message(attribute_name):
    return "Set new `{}` using .set_{}".format(attribute_name, attribute_name)<|MERGE_RESOLUTION|>--- conflicted
+++ resolved
@@ -414,12 +414,8 @@
 
 
 def _label_coord_grid_locs(ds):
-<<<<<<< HEAD
-    """ Assign grid loc to label coordinates for each variables. grid_loc consists of 4 numbers grid_loc=abcd, where
-=======
     """ Assign grid loc to label coordinates for each variables. grid_loc
     consists of 4 numbers grid_loc=abcd, where
->>>>>>> 263c4b65
         a: ndim
         b: x_loc
         c: y_loc
