--- conflicted
+++ resolved
@@ -681,7 +681,6 @@
       projection:
       original_output: snapshot
 
-<<<<<<< HEAD
 
   LLC4320_velocities:
     description: 10 day sample of hourly data from the LLC4320 simulation
@@ -727,19 +726,6 @@
       drop_variables: ['CS', 'SN', 'PHrefC', 'PHrefF']
     metadata:
       swap_dims:
-=======
-# ======================================================================
-# ECCOv4r4 data
-  ECCO_v4r4: 
-    description: ECCO version 4 release 4 dataset with fields necessary to close heat, salt and volume budgets
-    driver: zarr
-    model: MITGCM
-    args:
-      urlpath: '/sciserver/oceanography/ECCO_v4r4/ecco_v4r4'
-      #drop_variables: ['k_u', 'k_p1', 'k_l', 'k']
-    metadata:
-      swap_dims: 
->>>>>>> cc80387e
         k: Z
         k_p1: Zp1
         k_u: Zu
@@ -749,16 +735,9 @@
         j: Y
         i_g: Xp1
         j_g: Yp1
-<<<<<<< HEAD
         hFacC: HFacC
         hFacW: HFacW
         hFacS: HFacS 
-=======
-        time_snap: time_midp
-        hFacC: HFacC
-        hFacS: HFacS
-        hFacW: HFacW
->>>>>>> cc80387e
       grid_coords:
         add_midp: False
         grid_coords:
@@ -827,19 +806,110 @@
         c_p: 3.986e+03
         tempFrz0: 9.01e-02
         dTempFrz_dS: -5.75e-02
-<<<<<<< HEAD
       name: LLC4320
       description: |
         10 day hourly data from the LLC4320 simulations computed using the MITGCM, a general, curvilinear ocean simulation on the cube-sphere.
-=======
+      projection:
+      original_output: snapshot
+
+# ======================================================================
+# ECCOv4r4 data
+  ECCO_v4r4: 
+    description: ECCO version 4 release 4 dataset with fields necessary to close heat, salt and volume budgets
+    driver: zarr
+    model: MITGCM
+    args:
+      urlpath: '/sciserver/oceanography/ECCO_v4r4/ecco_v4r4'
+      #drop_variables: ['k_u', 'k_p1', 'k_l', 'k']
+    metadata:
+      swap_dims: 
+        k: Z
+        k_p1: Zp1
+        k_u: Zu
+        k_l: Zl
+      rename:
+        i: X
+        j: Y
+        i_g: Xp1
+        j_g: Yp1
+        time_snap: time_midp
+        hFacC: HFacC
+        hFacS: HFacS
+        hFacW: HFacW
+      grid_coords:
+        add_midp: False
+        grid_coords:
+          Y:
+            Y:
+            Yp1: 0.5
+          X:
+            X:
+            Xp1: 0.5
+          Z:
+           Z:
+           Zp1: 0.5
+           Zu: 0.5
+           Zl: -0.5
+          time: 
+            time: -0.5
+      face_connections: # topology
+        face_connections:
+          face:
+            0:
+              X: tuple(((12, 'Y', False), (3, 'X', False)))
+              Y: tuple((None,(1,'Y',False)))
+            1:
+              X: tuple(((11,'Y',False),(4,'X',False)))
+              Y: tuple(((0,'Y',False),(2,'Y',False)))
+            2:
+              X: tuple(((10,'Y',False),(5, 'X', False)))
+              Y: tuple(((1, 'Y', False), (6, 'X', False)))
+            3:
+              X: tuple(((0, 'X', False), (9, 'Y', False)))
+              Y: tuple((None, (4, 'Y', False)))
+            4:
+              X: tuple(((1, 'X', False), (8, 'Y', False)))
+              Y: tuple(((3, 'Y', False), (5, 'Y', False)))
+            5:
+              X: tuple(((2, 'X', False), (7, 'Y', False)))
+              Y: tuple(((4, 'Y', False), (6, 'Y', False)))
+            6: 
+              X: tuple(((2, 'Y', False), (7, 'X', False)))
+              Y: tuple(((5, 'Y', False), (10, 'X', False)))
+            7:
+              X: tuple(((6, 'X', False), (8, 'X', False)))
+              Y: tuple(((5, 'X', False), (10, 'Y', False)))
+            8:
+              X: tuple(((7, 'X', False), (9, 'X', False)))
+              Y: tuple(((4, 'X', False), (11, 'Y', False)))
+            9:
+              X: tuple(((8, 'X', False), None))
+              Y: tuple(((3, 'X', False), (12, 'Y', False)))
+            10:
+              X: tuple(((6, 'Y', False), (11, 'X', False)))
+              Y: tuple(((7, 'Y', False), (2, 'X', False)))
+            11: 
+              X: tuple(((10, 'X', False), (12, 'X', False)))
+              Y: tuple(((8, 'Y', False), (1, 'X', False)))
+            12: 
+              X: tuple(((11, 'X', False), None))
+              Y: tuple(((9, 'Y', False), (0, 'X', False)))  
+      parameters:
+        rSphere: 6.371e+03
+        eq_state: jmd95
+        rho0: 1027
+        g: 9.81
+        eps_nh: 0 
+        omega: 7.292123516990375e-05
+        c_p: 3.986e+03
+        tempFrz0: 9.01e-02
+        dTempFrz_dS: -5.75e-02
       name: ECCO_v4r4
       description: ECCO v4r4 3D dataset, ocean simulations on LLC90 grid
       citation: 
->>>>>>> cc80387e
       projection:
       original_output: snapshot
-
-
+      
 # ======================================================================
 # POP data (ocean only, CORE forcing)
   grd_CORE_POP:
