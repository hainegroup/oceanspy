--- conflicted
+++ resolved
@@ -13,7 +13,6 @@
 
 requirements = ["dask", "xarray>=0.14.1", "xgcm>=0.2.0"]
 
-<<<<<<< HEAD
 setup_requirements = [
     "pytest-runner",
 ]
@@ -21,11 +20,7 @@
 test_requirements = [
     "pytest",
 ]
-=======
-setup_requirements = ["pytest-runner"]
 
-test_requirements = ["pytest"]
->>>>>>> f260d144
 
 setup(
     author="Mattia Almansi",
