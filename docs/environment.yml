--- conflicted
+++ resolved
@@ -1,10 +1,6 @@
 name: ospy_docs
-<<<<<<< HEAD
-=======
 channels:
-- default
 - conda-forge
->>>>>>> 12174e8b
 dependencies:
   - python=3.8
   - pandoc
